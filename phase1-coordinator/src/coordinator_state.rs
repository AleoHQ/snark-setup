use crate::{
    environment::Environment,
    objects::{
        participant::*,
        task::{initialize_tasks, Task},
    },
    storage::{Locator, Object, StorageLock},
    CoordinatorError,
    TimeSource,
};
use phase1::ProvingSystem;

use chrono::{DateTime, Duration, Utc};
use rayon::prelude::*;
use serde::{Deserialize, Serialize};
use std::{
    collections::{HashMap, HashSet, LinkedList},
    iter::FromIterator,
};
use tracing::*;

#[derive(Debug, Clone, PartialEq, Serialize, Deserialize)]
pub(super) enum CoordinatorStatus {
    Initializing,
    Initialized,
    Precommit,
    Commit,
    Rollback,
}

/// Represents a participant's exclusive lock on a chunk with the
/// specified `chunk_id`, which was obtained at the specified
/// `lock_time`.
#[derive(Debug, Clone, Serialize, Deserialize)]
pub struct ChunkLock {
    /// The id of the chunk which is locked.
    chunk_id: u64,
    /// The time that the chunk was locked.
    lock_time: DateTime<Utc>,
}

impl ChunkLock {
    /// Create a new chunk lock for the specified `chunk_id`, and
    /// recording the `lock_time` using the specified `time` source.
    pub fn new(chunk_id: u64, time: &dyn TimeSource) -> Self {
        Self {
            chunk_id,
            lock_time: time.utc_now(),
        }
    }

    /// The id of the chunk which is locked.
    pub fn chunk_id(&self) -> u64 {
        self.chunk_id
    }

    /// The time that the chunk was locked.
    pub fn lock_time(&self) -> &DateTime<Utc> {
        &self.lock_time
    }
}

#[derive(Debug, Clone, Serialize, Deserialize)]
pub struct ParticipantInfo {
    /// The ID of the participant.
    id: Participant,
    /// The round height that this participant is contributing to.
    round_height: u64,
    /// The reliability of the participant from an initial calibration.
    reliability: u8,
    /// The bucket ID that this participant starts contributing from.
    bucket_id: u64,
    /// The timestamp of the first seen instance of this participant.
    first_seen: DateTime<Utc>,
    /// The timestamp of the last seen instance of this participant.
    last_seen: DateTime<Utc>,
    /// The timestamp when this participant started the round.
    started_at: Option<DateTime<Utc>>,
    /// The timestamp when this participant finished the round.
    finished_at: Option<DateTime<Utc>>,
    /// The timestamp when this participant was dropped from the round.
    dropped_at: Option<DateTime<Utc>>,
    /// A map of chunk IDs to locks on chunks that this participant currently holds.
    locked_chunks: HashMap<u64, ChunkLock>,
    /// The list of (chunk ID, contribution ID) tasks that this participant is assigned to compute.
    assigned_tasks: LinkedList<Task>,
    /// The list of (chunk ID, contribution ID) tasks that this participant is currently computing.
    pending_tasks: LinkedList<Task>,
    /// The list of (chunk ID, contribution ID) tasks that this participant finished computing.
    completed_tasks: LinkedList<Task>,
    /// The list of (chunk ID, contribution ID) tasks that are pending disposal while computing.
    disposing_tasks: LinkedList<Task>,
    /// The list of (chunk ID, contribution ID) tasks that are disposed of while computing.
    disposed_tasks: LinkedList<Task>,
}

impl ParticipantInfo {
    #[inline]
    fn new(
        participant: Participant,
        round_height: u64,
        reliability: u8,
        bucket_id: u64,
        time: &dyn TimeSource,
    ) -> Self {
        // Fetch the current time.
        let now = time.utc_now();
        Self {
            id: participant,
            round_height,
            reliability,
            bucket_id,
            first_seen: now,
            last_seen: now,
            started_at: None,
            finished_at: None,
            dropped_at: None,
            locked_chunks: HashMap::new(),
            assigned_tasks: LinkedList::new(),
            pending_tasks: LinkedList::new(),
            completed_tasks: LinkedList::new(),
            disposing_tasks: LinkedList::new(),
            disposed_tasks: LinkedList::new(),
        }
    }

    ///
    /// Returns the ID of this participant.
    ///
    pub fn id(&self) -> &Participant {
        &self.id
    }

    ///
    /// Returns the set of chunk IDs that this participant is computing.
    ///
    pub fn locked_chunks(&self) -> &HashMap<u64, ChunkLock> {
        &self.locked_chunks
    }

    ///
    /// Returns the list of (chunk ID, contribution ID) tasks that this participant is assigned to compute.
    ///
    pub fn assigned_tasks(&self) -> &LinkedList<Task> {
        &self.assigned_tasks
    }

    ///
    /// Returns the list of (chunk ID, contribution ID) tasks that this participant is currently computing.
    ///
    pub fn pending_tasks(&self) -> &LinkedList<Task> {
        &self.pending_tasks
    }

    ///
    /// Returns the list of (chunk ID, contribution ID) tasks that this participant finished computing.
    ///
    pub fn completed_tasks(&self) -> &LinkedList<Task> {
        &self.completed_tasks
    }

    ///
    /// Returns the list of (chunk ID, contribution ID) tasks that are pending disposal while computing.
    ///
    pub fn disposing_tasks(&self) -> &LinkedList<Task> {
        &self.disposing_tasks
    }

    ///
    /// Returns the list of (chunk ID, contribution ID) tasks that are disposed of while computing.
    ///
    pub fn disposed_tasks(&self) -> &LinkedList<Task> {
        &self.disposed_tasks
    }

    ///
    /// Returns `true` if the participant is dropped from the current round.
    ///
    #[inline]
    fn is_dropped(&self) -> bool {
        // Check that the participant has not already finished the round.
        if self.is_finished() {
            return false;
        }

        // Check if the participant was dropped from the round.
        self.dropped_at.is_some()
    }

    ///
    /// Returns `true` if the participant is finished with the current round.
    ///
    #[inline]
    fn is_finished(&self) -> bool {
        // Check that the participant already started in the round.
        if self.started_at.is_none() {
            return false;
        }

        // Check that the participant was not dropped from the round.
        if self.dropped_at.is_some() {
            return false;
        }

        // Check that the participant has no more locked chunks.
        if !self.locked_chunks.is_empty() {
            return false;
        }

        // Check that the participant has no more assigned tasks.
        if !self.assigned_tasks.is_empty() {
            return false;
        }

        // Check that the participant has no more pending tasks.
        if !self.pending_tasks.is_empty() {
            return false;
        }

        // Check that the participant is not disposing tasks.
        if !self.disposing_tasks.is_empty() {
            return false;
        }

        // Check that if the participant is a contributor, that they completed tasks.
        if self.id.is_contributor() && self.completed_tasks.is_empty() {
            return false;
        }

        // Check if the participant has finished the round.
        self.finished_at.is_some()
    }

    ///
    /// Assigns the participant to the given chunks for the current round,
    /// and sets the start time as the current time.
    ///
    #[inline]
    fn start(&mut self, tasks: LinkedList<Task>, time: &dyn TimeSource) -> Result<(), CoordinatorError> {
        trace!("Starting {}", self.id);

        // Check that the participant has a valid round height set.
        if self.round_height == 0 {
            return Err(CoordinatorError::ParticipantRoundHeightInvalid);
        }

        // Check that the participant has not already started in the round.
        if self.started_at.is_some() || self.dropped_at.is_some() || self.finished_at.is_some() {
            return Err(CoordinatorError::ParticipantAlreadyStarted);
        }

        // Check that the participant has no locked chunks.
        if !self.locked_chunks.is_empty() {
            return Err(CoordinatorError::ParticipantAlreadyHasLockedChunks);
        }

        // Check that the participant has no assigned tasks.
        if !self.assigned_tasks.is_empty() {
            return Err(CoordinatorError::ParticipantHasAssignedTasks);
        }

        // Check that the participant has no pending tasks.
        if !self.pending_tasks.is_empty() {
            return Err(CoordinatorError::ParticipantHasRemainingTasks);
        }

        // Check that the participant has not completed any tasks yet.
        if !self.completed_tasks.is_empty() {
            return Err(CoordinatorError::ParticipantAlreadyStarted);
        }

        // Check that the participant is not disposing tasks.
        if !self.disposing_tasks.is_empty() {
            return Err(CoordinatorError::ParticipantAlreadyStarted);
        }

        // Check that the participant has not discarded any tasks yet.
        if !self.disposed_tasks.is_empty() {
            return Err(CoordinatorError::ParticipantAlreadyStarted);
        }

        // Fetch the current time.
        let now = time.utc_now();

        // Update the last seen time.
        self.last_seen = now;

        // Set the start time to reflect the current time.
        self.started_at = Some(now);

        // Set the assigned tasks to the given tasks.
        self.assigned_tasks = tasks;

        Ok(())
    }

    ///
    /// Adds the given (chunk ID, contribution ID) task in FIFO order for the participant to process.
    ///
    #[inline]
    fn push_back_task(
        &mut self,
        chunk_id: u64,
        contribution_id: u64,
        time: &dyn TimeSource,
    ) -> Result<(), CoordinatorError> {
        trace!("Pushing back task for {}", self.id);

        // Set the task as the given chunk ID and contribution ID.
        let task = Task::new(chunk_id, contribution_id);

        // Check that the participant has started in the round.
        if self.started_at.is_none() {
            return Err(CoordinatorError::ParticipantHasNotStarted);
        }

        // Check that the participant was not dropped from the round.
        if self.dropped_at.is_some() {
            return Err(CoordinatorError::ParticipantWasDropped);
        }

        // Check that the participant has not finished the round.
        if self.finished_at.is_some() {
            return Err(CoordinatorError::ParticipantAlreadyFinished);
        }

        // Check that if the participant is a contributor, this chunk is not currently locked.
        if self.id.is_contributor() && self.locked_chunks.contains_key(&chunk_id) {
            return Err(CoordinatorError::ParticipantAlreadyWorkingOnChunk);
        }

        // Check that the task was not already given the assigned task.
        if self.assigned_tasks.contains(&task) {
            return Err(CoordinatorError::ParticipantAlreadyAddedChunk);
        }

        // Check that the task was not already in progress.
        if self.pending_tasks.contains(&task) {
            return Err(CoordinatorError::ParticipantAlreadyWorkingOnChunk);
        }

        // Check that the participant has not already completed the task.
        if self.completed_tasks.contains(&task) {
            return Err(CoordinatorError::ParticipantAlreadyFinishedChunk);
        }

        // Update the last seen time.
        self.last_seen = time.utc_now();

        // Add the task to the back of the pending tasks.
        self.assigned_tasks.push_back(task);

        Ok(())
    }

    ///
    /// Adds the given (chunk ID, contribution ID) task in LIFO order for the participant to process.
    ///
    #[inline]
    fn push_front_task(
        &mut self,
        chunk_id: u64,
        contribution_id: u64,
        time: &dyn TimeSource,
    ) -> Result<(), CoordinatorError> {
        trace!("Pushing front task for {}", self.id);

        // Set the task as the given chunk ID and contribution ID.
        let task = Task::new(chunk_id, contribution_id);

        // Check that the participant has started in the round.
        if self.started_at.is_none() {
            return Err(CoordinatorError::ParticipantHasNotStarted);
        }

        // Check that the participant was not dropped from the round.
        if self.dropped_at.is_some() {
            return Err(CoordinatorError::ParticipantWasDropped);
        }

        // Check that the participant has not finished the round.
        if self.finished_at.is_some() {
            return Err(CoordinatorError::ParticipantAlreadyFinished);
        }

        // Check that if the participant is a contributor, this chunk is not currently locked.
        if self.id.is_contributor() && self.locked_chunks.contains_key(&chunk_id) {
            return Err(CoordinatorError::ParticipantAlreadyWorkingOnChunk);
        }

        // Check that the task was not already given the assigned task.
        if self.assigned_tasks.contains(&task) {
            return Err(CoordinatorError::ParticipantAlreadyAddedChunk);
        }

        // Check that the task was not already added to the pending tasks.
        if self.pending_tasks.contains(&task) {
            return Err(CoordinatorError::ParticipantAlreadyWorkingOnChunk);
        }

        // Check that the participant has not already completed the task.
        if self.completed_tasks.contains(&task) {
            return Err(CoordinatorError::ParticipantAlreadyFinishedChunk);
        }

        // Update the last seen time.
        self.last_seen = time.utc_now();

        // Add the task to the front of the pending tasks.
        self.assigned_tasks.push_front(task);

        Ok(())
    }

    ///
    /// Pops the next (chunk ID, contribution ID) task the participant should process,
    /// in FIFO order when added to the linked list.
    ///
    #[inline]
    fn pop_task(&mut self, time: &dyn TimeSource) -> Result<Task, CoordinatorError> {
        trace!("Popping task for {}", self.id);

        // Check that the participant has started in the round.
        if self.started_at.is_none() {
            return Err(CoordinatorError::ParticipantHasNotStarted);
        }

        // Check that the participant was not dropped from the round.
        if self.dropped_at.is_some() {
            return Err(CoordinatorError::ParticipantWasDropped);
        }

        // Check that the participant has not finished the round.
        if self.finished_at.is_some() {
            return Err(CoordinatorError::ParticipantAlreadyFinished);
        }

        // Check that the participant has assigned tasks.
        if self.assigned_tasks.is_empty() {
            return Err(CoordinatorError::ParticipantHasNoRemainingTasks);
        }

        // Update the last seen time.
        self.last_seen = time.utc_now();

        // Fetch the next task in order as stored.
        match self.assigned_tasks.pop_front() {
            Some(task) => {
                // Add the task to the front of the pending tasks.
                self.pending_tasks.push_back(task);

                Ok(task)
            }
            None => Err(CoordinatorError::ParticipantHasNoRemainingTasks),
        }
    }

    ///
    /// Adds the given chunk ID to the locked chunks held by this participant.
    ///
    #[inline]
    fn acquired_lock(&mut self, chunk_id: u64, time: &dyn TimeSource) -> Result<(), CoordinatorError> {
        trace!("Acquiring lock on chunk {} for {}", chunk_id, self.id);

        // Check that the participant has started in the round.
        if self.started_at.is_none() {
            return Err(CoordinatorError::ParticipantHasNotStarted);
        }

        // Check that the participant was not dropped from the round.
        if self.dropped_at.is_some() {
            return Err(CoordinatorError::ParticipantWasDropped);
        }

        // Check that the participant has not finished the round.
        if self.finished_at.is_some() {
            return Err(CoordinatorError::ParticipantAlreadyFinished);
        }

        // Check that this chunk is not currently locked by the participant.
        if self.locked_chunks.contains_key(&chunk_id) {
            return Err(CoordinatorError::ParticipantAlreadyHasLockedChunk);
        }

        // Check that if the participant is a contributor, this chunk was popped and already pending.
        if self.id.is_contributor()
            && self
                .pending_tasks
                .par_iter()
                .filter(|task| task.contains(chunk_id))
                .count()
                == 0
        {
            return Err(CoordinatorError::ParticipantUnauthorizedForChunkId);
        }

        // Check that if the participant is a contributor, this chunk was not already completed.
        if self.id.is_contributor()
            && self
                .completed_tasks
                .par_iter()
                .filter(|task| task.contains(chunk_id))
                .count()
                > 0
        {
            return Err(CoordinatorError::ParticipantAlreadyFinishedChunk);
        }

        // Update the last seen time.
        self.last_seen = time.utc_now();

        let chunk_lock = ChunkLock::new(chunk_id, time);

        self.locked_chunks.insert(chunk_id, chunk_lock);

        Ok(())
    }

    ///
    /// Reverts the given (chunk ID, contribution ID) task to the list of assigned tasks
    /// from the list of pending tasks.
    ///
    /// This function is used to move a pending task back as an assigned task when the
    /// participant fails to acquire the lock for the chunk ID corresponding to the task.
    ///
    #[inline]
    fn rollback_pending_task(
        &mut self,
        chunk_id: u64,
        contribution_id: u64,
        time: &dyn TimeSource,
    ) -> Result<(), CoordinatorError> {
        trace!("Rolling back pending task on chunk {} for {}", chunk_id, self.id);

        // Set the task as the given chunk ID and contribution ID.
        let task = Task::new(chunk_id, contribution_id);

        // Check that the participant has started in the round.
        if self.started_at.is_none() {
            return Err(CoordinatorError::ParticipantHasNotStarted);
        }

        // Check that the participant was not dropped from the round.
        if self.dropped_at.is_some() {
            return Err(CoordinatorError::ParticipantWasDropped);
        }

        // Check that the participant has not finished the round.
        if self.finished_at.is_some() {
            return Err(CoordinatorError::ParticipantAlreadyFinished);
        }

        // Check that this chunk is not currently locked by the participant.
        if self.locked_chunks.contains_key(&chunk_id) {
            return Err(CoordinatorError::ParticipantAlreadyHasLockedChunk);
        }

        // Check that if the participant is a contributor, this chunk was popped and already pending.
        if self.id.is_contributor()
            && self
                .pending_tasks
                .par_iter()
                .filter(|task| task.contains(chunk_id))
                .count()
                == 0
        {
            return Err(CoordinatorError::ParticipantUnauthorizedForChunkId);
        }

        // Check that if the participant is a contributor, this chunk was not already completed.
        if self.id.is_contributor()
            && self
                .completed_tasks
                .par_iter()
                .filter(|task| task.contains(chunk_id))
                .count()
                > 0
        {
            return Err(CoordinatorError::ParticipantAlreadyFinishedChunk);
        }

        // Update the last seen time.
        self.last_seen = time.utc_now();

        // Remove the task from the pending tasks.
        self.pending_tasks = self
            .pending_tasks
            .clone()
            .into_par_iter()
            .filter(|t| *t != task)
            .collect();

        // Add the task to the front of the assigned tasks.
        self.push_front_task(task.chunk_id(), task.contribution_id(), time)?;

        Ok(())
    }

    ///
    /// Adds the given (chunk ID, contribution ID) task to the list of completed tasks
    /// and removes the given chunk ID from the locked chunks held by this participant.
    ///
    #[inline]
    fn completed_task(
        &mut self,
        chunk_id: u64,
        contribution_id: u64,
        time: &dyn TimeSource,
    ) -> Result<(), CoordinatorError> {
        trace!("Completing task for {}", self.id);

        // Set the task as the given chunk ID and contribution ID.
        let task = Task::new(chunk_id, contribution_id);

        // Check that the participant has started in the round.
        if self.started_at.is_none() {
            return Err(CoordinatorError::ParticipantHasNotStarted);
        }

        // Check that the participant was not dropped from the round.
        if self.dropped_at.is_some() {
            return Err(CoordinatorError::ParticipantWasDropped);
        }

        // Check that the participant has not finished the round.
        if self.finished_at.is_some() {
            return Err(CoordinatorError::ParticipantAlreadyFinished);
        }

        // Check that the participant had locked this chunk.
        if !self.locked_chunks.contains_key(&chunk_id) {
            return Err(CoordinatorError::ParticipantDidntLockChunkId);
        }

        // Check that the participant does not have a assigned task remaining for this.
        if self.assigned_tasks.contains(&task) {
            return Err(CoordinatorError::ParticipantStillHasTaskAsAssigned);
        }

        // Check that the participant has a pending task for this.
        if !self.pending_tasks.contains(&task) {
            return Err(CoordinatorError::ParticipantMissingPendingTask);
        }

        // Check that the participant has not already completed the task.
        if self.completed_tasks.contains(&task) {
            return Err(CoordinatorError::ParticipantAlreadyFinishedTask);
        }

        // Check that if the participant is a contributor, this chunk was not already completed.
        if self.id.is_contributor()
            && self
                .completed_tasks
                .par_iter()
                .filter(|task| task.contains(chunk_id))
                .count()
                > 0
        {
            return Err(CoordinatorError::ParticipantAlreadyFinishedChunk);
        }

        // Update the last seen time.
        self.last_seen = time.utc_now();

        // Remove the given chunk ID from the locked chunks.
        self.locked_chunks.remove(&chunk_id);

        // Remove the task from the pending tasks.
        self.pending_tasks = self
            .pending_tasks
            .clone()
            .into_par_iter()
            .filter(|t| *t != task)
            .collect();

        // Add the task to the completed tasks.
        self.completed_tasks.push_back(task);

        Ok(())
    }

    ///
    /// Disposes the given (chunk ID, contribution ID) task to the list of disposed tasks
    /// and removes the given chunk ID from the locked chunks held by this participant.
    ///
    #[inline]
    fn disposed_task(
        &mut self,
        chunk_id: u64,
        contribution_id: u64,
        time: &dyn TimeSource,
    ) -> Result<(), CoordinatorError> {
        trace!("Disposed task for {}", self.id);

        // Set the task as the given chunk ID and contribution ID.
        let task = Task::new(chunk_id, contribution_id);

        // Check that the participant has started in the round.
        if self.started_at.is_none() {
            return Err(CoordinatorError::ParticipantHasNotStarted);
        }

        // Check that the participant was not dropped from the round.
        if self.dropped_at.is_some() {
            return Err(CoordinatorError::ParticipantWasDropped);
        }

        // Check that the participant has not finished the round.
        if self.finished_at.is_some() {
            return Err(CoordinatorError::ParticipantAlreadyFinished);
        }

        // Check that the participant had locked this chunk.
        if !self.locked_chunks.contains_key(&chunk_id) {
            return Err(CoordinatorError::ParticipantDidntLockChunkId);
        }

        // TODO (raychu86): Reevaluate this check. When a participant is dropped, all tasks
        //  are reassigned so the tasks will always be present.
        // Check that the participant does not have a assigned task remaining for this.
        // if self.assigned_tasks.contains(&task) {
        //     return Err(CoordinatorError::ParticipantStillHasTaskAsAssigned);
        // }

        // Check that the participant has a disposing task for this.
        if !self.disposing_tasks.contains(&task) {
            return Err(CoordinatorError::ParticipantMissingDisposingTask);
        }

        // Update the last seen time.
        self.last_seen = time.utc_now();

        // Remove the given chunk ID from the locked chunks.
        self.locked_chunks.remove(&chunk_id);

        // Remove the task from the disposing tasks.
        self.disposing_tasks = self
            .disposing_tasks
            .clone()
            .into_par_iter()
            .filter(|t| *t != task)
            .collect();

        // Add the task to the completed tasks.
        self.disposed_tasks.push_back(task);

        Ok(())
    }

    ///
    /// Sets the participant to dropped and saves the current time as the dropped time.
    ///
    #[inline]
    fn drop(&mut self, time: &dyn TimeSource) -> Result<(), CoordinatorError> {
        trace!("Dropping {}", self.id);

        // Check that the participant was not already dropped from the round.
        if self.dropped_at.is_some() {
            return Err(CoordinatorError::ParticipantAlreadyDropped);
        }

        // Check that the participant has not already finished the round.
        if self.finished_at.is_some() {
            return Err(CoordinatorError::ParticipantAlreadyFinished);
        }

        // Fetch the current time.
        let now = time.utc_now();

        // Set the participant info to reflect them dropping now.
        self.dropped_at = Some(now);

        Ok(())
    }

    ///
    /// Sets the participant to finished and saves the current time as the completed time.
    ///
    #[inline]
    fn finish(&mut self, time: &dyn TimeSource) -> Result<(), CoordinatorError> {
        trace!("Finishing {}", self.id);

        // Check that the participant already started in the round.
        if self.started_at.is_none() {
            return Err(CoordinatorError::ParticipantHasNotStarted);
        }

        // Check that the participant was not dropped from the round.
        if self.dropped_at.is_some() {
            return Err(CoordinatorError::ParticipantWasDropped);
        }

        // Check that the participant has not already finished the round.
        if self.finished_at.is_some() {
            return Err(CoordinatorError::ParticipantAlreadyFinished);
        }

        // Check that the participant has no more locked chunks.
        if !self.locked_chunks.is_empty() {
            return Err(CoordinatorError::ParticipantStillHasLocks);
        }

        // Check that the participant has no more assigned tasks.
        if !self.assigned_tasks.is_empty() {
            return Err(CoordinatorError::ParticipantHasRemainingTasks);
        }

        // Check that the participant has no more pending tasks.
        if !self.pending_tasks.is_empty() {
            return Err(CoordinatorError::ParticipantHasRemainingTasks);
        }

        // Check that if the participant is a contributor, that they completed tasks.
        if self.id.is_contributor() && self.completed_tasks.is_empty() {
            return Err(CoordinatorError::ParticipantDidNotDoWork);
        }

        // Check that the participant is not disposing tasks.
        if !self.disposing_tasks.is_empty() {
            return Err(CoordinatorError::ParticipantHasRemainingTasks);
        }

        // Fetch the current time.
        let now = time.utc_now();

        // Update the last seen time.
        self.last_seen = now;

        // Set the finish time to reflect the current time.
        self.finished_at = Some(now);

        Ok(())
    }

    ///
    /// Resets the participant information.
    ///
    #[deprecated]
    #[allow(dead_code)]
    #[inline]
    fn reset(&mut self, time: &dyn TimeSource) {
        warn!("Resetting the state of participant {}", self.id);
        *self = Self::new(self.id.clone(), self.round_height, self.reliability, 0, time);
    }
}

#[derive(Debug, Clone, Serialize, Deserialize)]
pub struct RoundMetrics {
    /// The number of contributors participating in the current round.
    number_of_contributors: u64,
    /// The number of verifiers participating in the current round.
    number_of_verifiers: u64,
    /// The boolean for denoting if the current round has been aggregated by the coordinator.
    is_round_aggregated: bool,
    /// The map of participants to their tasks and corresponding start and end timers.
    task_timer: HashMap<Participant, HashMap<Task, (i64, Option<i64>)>>,
    /// The map of participants to their average seconds per task.
    seconds_per_task: HashMap<Participant, u64>,
    /// The average seconds per task calculated from all current contributors.
    contributor_average_per_task: Option<u64>,
    /// The average seconds per task calculated from all current verifiers.
    verifier_average_per_task: Option<u64>,
    /// The timestamp when the coordinator started aggregation of the current round.
    started_aggregation_at: Option<DateTime<Utc>>,
    /// The timestamp when the coordinator finished aggregation of the current round.
    finished_aggregation_at: Option<DateTime<Utc>>,
    /// The estimated number of seconds remaining for the current round to finish.
    estimated_finish_time: Option<u64>,
    /// The estimated number of seconds remaining for the current round to aggregate.
    estimated_aggregation_time: Option<u64>,
    /// The estimated number of seconds remaining until the queue is closed for the next round.
    estimated_wait_time: Option<u64>,
    /// The timestamp of the earliest start time for the next round.
    next_round_after: Option<DateTime<Utc>>,
}

#[derive(Debug, Clone, Serialize, Deserialize)]
pub struct CoordinatorState {
    /// The parameters and settings of this coordinator.
    environment: Environment,
    /// The current status of the coordinator.
    status: CoordinatorStatus,
    /// The map of queue participants with a reliability score and an assigned future round.
    queue: HashMap<Participant, (u8, Option<u64>)>,
    /// The map of unique participants for the next round.
    next: HashMap<Participant, ParticipantInfo>,
    /// The metrics for the current round of the ceremony.
    current_metrics: Option<RoundMetrics>,
    /// The height for the current round of the ceremony.
    current_round_height: Option<u64>,
    /// The map of unique contributors for the current round.
    current_contributors: HashMap<Participant, ParticipantInfo>,
    /// The map of unique verifiers for the current round.
    current_verifiers: HashMap<Participant, ParticipantInfo>,
    /// The map of tasks pending verification in the current round.
    pending_verification: HashMap<Task, Participant>,
    /// The map of each round height to the corresponding contributors from that round.
    finished_contributors: HashMap<u64, HashMap<Participant, ParticipantInfo>>,
    /// The map of each round height to the corresponding verifiers from that round.
    finished_verifiers: HashMap<u64, HashMap<Participant, ParticipantInfo>>,
    /// The list of information about participants that dropped in current and past rounds.
    dropped: Vec<ParticipantInfo>,
    /// The list of participants that are banned from all current and future rounds.
    banned: HashSet<Participant>,
    /// The manual lock to hold the coordinator from transitioning to the next round.
    manual_lock: bool,
}

impl CoordinatorState {
    ///
    /// Creates a new instance of `CoordinatorState`.
    ///
    #[inline]
    pub(super) fn new(environment: Environment) -> Self {
        Self {
            environment,
            status: CoordinatorStatus::Initializing,
            queue: HashMap::default(),
            next: HashMap::default(),
            current_metrics: None,
            current_round_height: None,
            current_contributors: HashMap::default(),
            current_verifiers: HashMap::default(),
            pending_verification: HashMap::default(),
            finished_contributors: HashMap::default(),
            finished_verifiers: HashMap::default(),
            dropped: Vec::new(),
            banned: HashSet::new(),
            manual_lock: false,
        }
    }

    ///
    /// Initializes the coordinator state by setting the round height & metrics, and instantiating
    /// the finished contributors and verifiers map for the given round in the coordinator state.
    ///
    #[inline]
    pub(super) fn initialize(&mut self, current_round_height: u64) {
        // Set the current round height to the given round height.
        if self.current_round_height.is_none() {
            self.current_round_height = Some(current_round_height);
        }

        // Initialize the metrics for this round.
        if self.current_metrics.is_none() {
            self.current_metrics = Some(RoundMetrics {
                number_of_contributors: 0,
                number_of_verifiers: 0,
                is_round_aggregated: false,
                task_timer: HashMap::new(),
                seconds_per_task: HashMap::new(),
                contributor_average_per_task: None,
                verifier_average_per_task: None,
                started_aggregation_at: None,
                finished_aggregation_at: None,
                estimated_finish_time: None,
                estimated_aggregation_time: None,
                estimated_wait_time: None,
                next_round_after: None,
            });
        }

        // Initialize the finished contributors map for the current round, if it does not exist.
        if !self.finished_contributors.contains_key(&current_round_height) {
            self.finished_contributors.insert(current_round_height, HashMap::new());
        }

        // Initialize the finished verifiers map for the current round, if it does not exist.
        if !self.finished_verifiers.contains_key(&current_round_height) {
            self.finished_verifiers.insert(current_round_height, HashMap::new());
        }

        // Set the status to initialized.
        self.status = CoordinatorStatus::Initialized;
    }

    ///
    /// Returns `true` if the given participant is a contributor in the queue.
    ///
    #[inline]
    pub fn is_queue_contributor(&self, participant: &Participant) -> bool {
        participant.is_contributor() && self.queue.contains_key(participant)
    }

    ///
    /// Returns `true` if the given participant is a verifier in the queue.
    ///
    #[inline]
    pub fn is_queue_verifier(&self, participant: &Participant) -> bool {
        participant.is_verifier() && self.queue.contains_key(participant)
    }

    ///
    /// Returns `true` if the given participant is an authorized contributor in the ceremony.
    ///
    #[inline]
    pub fn is_authorized_contributor(&self, participant: &Participant) -> bool {
        participant.is_contributor() && !self.banned.contains(participant)
    }

    ///
    /// Returns `true` if the given participant is an authorized verifier in the ceremony.
    ///
    #[inline]
    pub fn is_authorized_verifier(&self, participant: &Participant) -> bool {
        participant.is_verifier() && !self.banned.contains(participant)
    }

    ///
    /// Returns `true` if the given participant is actively contributing
    /// in the current round.
    ///
    #[inline]
    pub fn is_current_contributor(&self, participant: &Participant) -> bool {
        self.is_authorized_contributor(participant) && self.current_contributors.contains_key(participant)
    }

    ///
    /// Returns `true` if the given participant is actively verifying
    /// in the current round.
    ///
    #[inline]
    pub fn is_current_verifier(&self, participant: &Participant) -> bool {
        self.is_authorized_verifier(participant) && self.current_verifiers.contains_key(participant)
    }

    ///
    /// Returns `true` if the given participant has finished contributing
    /// in the current round.
    ///
    #[inline]
    pub fn is_finished_contributor(&self, participant: &Participant) -> bool {
        let current_round_height = self.current_round_height.unwrap_or_default();
        participant.is_contributor()
            && self
                .finished_contributors
                .get(&current_round_height)
                .get_or_insert(&HashMap::new())
                .contains_key(participant)
    }

    ///
    /// Returns `true` if the given participant has finished verifying
    /// in the current round.
    ///
    #[inline]
    pub fn is_finished_verifier(&self, participant: &Participant) -> bool {
        let current_round_height = self.current_round_height.unwrap_or_default();
        participant.is_verifier()
            && self
                .finished_verifiers
                .get(&current_round_height)
                .get_or_insert(&HashMap::new())
                .contains_key(participant)
    }

    ///
    /// Returns `true` if the given participant is a contributor managed
    /// by the coordinator.
    ///
    #[inline]
    pub fn is_coordinator_contributor(&self, participant: &Participant) -> bool {
        participant.is_contributor() && self.environment.coordinator_contributors().contains(participant)
    }

    ///
    /// Returns `true` if the given participant is a verifier managed
    /// by the coordinator.
    ///
    #[inline]
    pub fn is_coordinator_verifier(&self, participant: &Participant) -> bool {
        participant.is_verifier() && self.environment.coordinator_verifiers().contains(participant)
    }

    ///
    /// Returns the total number of contributors currently in the queue.
    ///  
    #[inline]
    pub fn number_of_queue_contributors(&self) -> usize {
        self.queue.par_iter().filter(|(p, _)| p.is_contributor()).count()
    }

    ///
    /// Returns the total number of verifiers currently in the queue.
    ///
    #[inline]
    pub fn number_of_queue_verifiers(&self) -> usize {
        self.queue.par_iter().filter(|(p, _)| p.is_verifier()).count()
    }

    ///
    /// Returns a list of the contributors currently in the queue.
    ///
    #[inline]
    pub fn queue_contributors(&self) -> Vec<(Participant, (u8, Option<u64>))> {
        self.queue
            .clone()
            .into_par_iter()
            .filter(|(p, _)| p.is_contributor())
            .collect()
    }

    ///
    /// Returns a list of the verifiers currently in the queue.
    ///
    #[inline]
    pub fn queue_verifiers(&self) -> Vec<(Participant, (u8, Option<u64>))> {
        self.queue
            .clone()
            .into_par_iter()
            .filter(|(p, _)| p.is_verifier())
            .collect()
    }

    ///
    /// Returns a list of the contributors currently in the round.
    ///
    #[inline]
    pub fn current_contributors(&self) -> Vec<(Participant, ParticipantInfo)> {
        self.current_contributors.clone().into_iter().collect()
    }

    ///
    /// Returns a list of the verifiers currently in the round.
    ///
    #[inline]
    pub fn current_verifiers(&self) -> Vec<(Participant, ParticipantInfo)> {
        self.current_verifiers.clone().into_iter().collect()
    }

    ///
    /// Returns a list of participants that were dropped from the current round.
    ///
    #[inline]
    pub fn dropped_participants(&self) -> Vec<ParticipantInfo> {
        self.dropped.clone()
    }

    ///
    /// Returns the current round height stored in the coordinator state.
    ///
    /// This function returns `0` if the current round height has not been set.
    ///
    #[inline]
    pub fn current_round_height(&self) -> u64 {
        self.current_round_height.unwrap_or_default()
    }

    ///
    /// Returns the metrics for the current round and current round participants.
    ///
    #[inline]
    pub(super) fn current_round_metrics(&self) -> Option<RoundMetrics> {
        self.current_metrics.clone()
    }

    ///
    /// Returns `true` if all participants in the current round have no more pending chunks.
    ///
    #[inline]
    pub fn is_current_round_finished(&self) -> bool {
        // Check that all contributions have undergone verification.
        self.pending_verification.is_empty()
            // Check that all current contributors are finished.
            && self.current_contributors.is_empty()
            // Check that all current verifiers are finished.
            && self.current_verifiers.is_empty()
    }

    ///
    /// Returns `true` if the current round is currently being aggregated.
    ///
    #[inline]
    pub fn is_current_round_aggregating(&self) -> bool {
        match &self.current_metrics {
            Some(metrics) => {
                !metrics.is_round_aggregated
                    && metrics.started_aggregation_at.is_some()
                    && metrics.finished_aggregation_at.is_none()
            }
            None => false,
        }
    }

    ///
    /// Returns `true` if the current round has been aggregated.
    ///
    #[inline]
    pub fn is_current_round_aggregated(&self) -> bool {
        match &self.current_metrics {
            Some(metrics) => {
                metrics.is_round_aggregated
                    && metrics.started_aggregation_at.is_some()
                    && metrics.finished_aggregation_at.is_some()
            }
            None => false,
        }
    }

    ///
    /// Returns `true` if the precommit for the next round is ready.
    ///
    /// This function checks that the requisite number of contributors and verifiers are
    /// assigned for the next round.
    ///
    /// Note that this function does not check for banned participants, which is checked
    /// during the precommit phase for the next round.
    ///
    #[inline]
    pub(super) fn is_precommit_next_round_ready(&self, time: &dyn TimeSource) -> bool {
        // Check that the coordinator is initialized and is not already in a precommit stage.
        if self.status == CoordinatorStatus::Initializing || self.status == CoordinatorStatus::Precommit {
            return false;
        }

        // Check that the queue contains participants.
        if self.queue.is_empty() {
            trace!("Queue is currently empty");
            return false;
        }

        // Check that the current round height is set.
        if self.current_round_height.is_none() {
            warn!("Current round height is not set in the coordinator state");
            return false;
        }

        // Check that the current round has been aggregated.
        if self.current_round_height() > 0 && !self.is_current_round_aggregated() {
            trace!("Current round has not been aggregated");
            return false;
        }

        // Check that the time to trigger the next round has been reached.
        if let Some(metrics) = &self.current_metrics {
            if let Some(next_round_after) = metrics.next_round_after {
                if time.utc_now() < next_round_after {
                    trace!("Required queue wait time has not been reached yet");
                    return false;
                }
            } else {
                trace!("Required queue wait time has not been set yet");
                return false;
            }
        }

        // Fetch the next round height.
        let next_round_height = self.current_round_height.unwrap_or_default() + 1;

        // Fetch the state of assigned contributors for the next round in the queue.
        let minimum_contributors = self.environment.minimum_contributors_per_round();
        let maximum_contributors = self.environment.maximum_contributors_per_round();
        let number_of_assigned_contributors = self
            .queue
            .clone()
            .into_par_iter()
            .filter(|(p, (_, rh))| p.is_contributor() && rh.unwrap_or_default() == next_round_height)
            .count();

        // Fetch the state of assigned verifiers for the next round in the queue.
        let minimum_verifiers = self.environment.minimum_verifiers_per_round();
        let maximum_verifiers = self.environment.maximum_verifiers_per_round();
        let number_of_assigned_verifiers = self
            .queue
            .clone()
            .into_par_iter()
            .filter(|(p, (_, rh))| p.is_verifier() && rh.unwrap_or_default() == next_round_height)
            .count();

        trace!(
            "Prepare precommit status - {} contributors assigned ({}-{} required), {} verifiers assigned ({}-{} required)",
            number_of_assigned_contributors,
            minimum_contributors,
            maximum_contributors,
            number_of_assigned_verifiers,
            minimum_verifiers,
            maximum_verifiers
        );

        // Check that the next round contains a permitted number of contributors.
        if number_of_assigned_contributors < minimum_contributors
            || number_of_assigned_contributors > maximum_contributors
        {
            trace!("Insufficient or unauthorized number of contributors");
            return false;
        }

        // Check that the next round contains a permitted number of verifiers.
        if number_of_assigned_verifiers < minimum_verifiers || number_of_assigned_verifiers > maximum_verifiers {
            trace!("Insufficient or unauthorized number of verifiers");
            return false;
        }

        true
    }

    ///
    /// Adds the given participant to the queue if they are permitted to participate.
    ///
    #[inline]
    pub(super) fn add_to_queue(
        &mut self,
        participant: Participant,
        reliability_score: u8,
    ) -> Result<(), CoordinatorError> {
        // Check that the participant is not banned from participating.
        if self.banned.contains(&participant) {
            return Err(CoordinatorError::ParticipantBanned);
        }

        // Check that the participant is not already added to the queue.
        if self.queue.contains_key(&participant) {
            return Err(CoordinatorError::ParticipantAlreadyAdded);
        }

        // Check that the participant is not in precommit for the next round.
        if self.next.contains_key(&participant) {
            return Err(CoordinatorError::ParticipantAlreadyAdded);
        }

        match &participant {
            Participant::Contributor(_) => {
                // Check if the contributor is authorized.
                if !self.is_authorized_contributor(&participant) {
                    return Err(CoordinatorError::ParticipantUnauthorized);
                }

                // Check that the contributor is not in the current round.
                if !self.environment.allow_current_contributors_in_queue()
                    && self.current_contributors.contains_key(&participant)
                {
                    return Err(CoordinatorError::ParticipantInCurrentRoundCannotJoinQueue);
                }
            }
            Participant::Verifier(_) => {
                // Check if the verifier is authorized.
                if !self.is_authorized_verifier(&participant) {
                    return Err(CoordinatorError::ParticipantUnauthorized);
                }

                // Check that the verifier is not in the current round.
                if !self.environment.allow_current_verifiers_in_queue()
                    && self.current_verifiers.contains_key(&participant)
                {
                    return Err(CoordinatorError::ParticipantInCurrentRoundCannotJoinQueue);
                }
            }
        }

        // Add the participant to the queue.
        self.queue.insert(participant, (reliability_score, None));

        Ok(())
    }

    ///
    /// Removes the given participant from the queue.
    ///
    #[inline]
    pub(super) fn remove_from_queue(&mut self, participant: &Participant) -> Result<(), CoordinatorError> {
        // Check that the participant is not already in precommit for the next round.
        if self.next.contains_key(participant) {
            return Err(CoordinatorError::ParticipantAlreadyPrecommitted);
        }

        // Check that the participant is exists in the queue.
        if !self.queue.contains_key(participant) {
            return Err(CoordinatorError::ParticipantMissing);
        }

        // Remove the participant from the queue.
        self.queue.remove(participant);

        Ok(())
    }

    ///
    /// Pops the next (chunk ID, contribution ID) task that the participant should process.
    ///
    #[inline]
    pub(super) fn fetch_task(
        &mut self,
        participant: &Participant,
        time: &dyn TimeSource,
    ) -> Result<Task, CoordinatorError> {
        // Fetch the contributor and verifier chunk lock limit.
        let contributor_limit = self.environment.contributor_lock_chunk_limit();
        let verifier_limit = self.environment.verifier_lock_chunk_limit();

        // Remove the next chunk ID from the pending chunks of the given participant.
        match participant {
            Participant::Contributor(_) => match self.current_contributors.get_mut(participant) {
                // Check that the participant is holding less than the chunk lock limit.
                Some(participant_info) => match participant_info.locked_chunks.len() < contributor_limit {
                    true => {
                        let task = participant_info.pop_task(time)?;
                        self.start_task_timer(participant, &task, time);
                        Ok(task)
                    }
                    false => Err(CoordinatorError::ParticipantHasLockedMaximumChunks),
                },
                None => Err(CoordinatorError::ParticipantNotFound(participant.clone())),
            },
            Participant::Verifier(_) => match self.current_verifiers.get_mut(participant) {
                // Check that the participant is holding less than the chunk lock limit.
                Some(participant_info) => match participant_info.locked_chunks.len() < verifier_limit {
                    true => {
                        let task = participant_info.pop_task(time)?;
                        self.start_task_timer(participant, &task, time);
                        Ok(task)
                    }
                    false => Err(CoordinatorError::ParticipantHasLockedMaximumChunks),
                },
                None => Err(CoordinatorError::ParticipantNotFound(participant.clone())),
            },
        }
    }

    ///
    /// Adds the given chunk ID to the locks held by the given participant.
    ///
    #[inline]
    pub(super) fn acquired_lock(
        &mut self,
        participant: &Participant,
        chunk_id: u64,
        time: &dyn TimeSource,
    ) -> Result<(), CoordinatorError> {
        // Check that the chunk ID is valid.
        if chunk_id > self.environment.number_of_chunks() {
            return Err(CoordinatorError::ChunkIdInvalid);
        }

        match participant {
            Participant::Contributor(_) => match self.current_contributors.get_mut(participant) {
                // Acquire the chunk lock for the contributor.
                Some(participant) => Ok(participant.acquired_lock(chunk_id, time)?),
                None => Err(CoordinatorError::ParticipantNotFound(participant.clone())),
            },
            Participant::Verifier(_) => match self.current_verifiers.get_mut(participant) {
                // Acquire the chunk lock for the verifier.
                Some(participant) => Ok(participant.acquired_lock(chunk_id, time)?),
                None => Err(CoordinatorError::ParticipantNotFound(participant.clone())),
            },
        }
    }

    ///
    /// Reverts the given (chunk ID, contribution ID) task to the list of assigned tasks
    /// from the list of pending tasks.
    ///
    #[inline]
    pub(super) fn rollback_pending_task(
        &mut self,
        participant: &Participant,
        chunk_id: u64,
        contribution_id: u64,
        time: &dyn TimeSource,
    ) -> Result<(), CoordinatorError> {
        // Check that the chunk ID is valid.
        if chunk_id > self.environment.number_of_chunks() {
            return Err(CoordinatorError::ChunkIdInvalid);
        }

        match participant {
            Participant::Contributor(_) => match self.current_contributors.get_mut(participant) {
                // Acquire the chunk lock for the contributor.
                Some(participant) => Ok(participant.rollback_pending_task(chunk_id, contribution_id, time)?),
                None => Err(CoordinatorError::ParticipantNotFound(participant.clone())),
            },
            Participant::Verifier(_) => match self.current_verifiers.get_mut(participant) {
                // Acquire the chunk lock for the verifier.
                Some(participant) => Ok(participant.rollback_pending_task(chunk_id, contribution_id, time)?),
                None => Err(CoordinatorError::ParticipantNotFound(participant.clone())),
            },
        }
    }

    ///
    /// Returns the (chunk ID, contribution ID) task if the given participant has the
    /// given chunk ID in a pending task.
    ///
    pub(super) fn lookup_pending_task(
        &self,
        participant: &Participant,
        chunk_id: u64,
    ) -> Result<Option<&Task>, CoordinatorError> {
        // Check that the chunk ID is valid.
        if chunk_id > self.environment.number_of_chunks() {
            return Err(CoordinatorError::ChunkIdInvalid);
        }

        // Fetch the participant info for the given participant.
        let participant_info = match participant {
            Participant::Contributor(_) => match self.current_contributors.get(participant) {
                Some(participant_info) => participant_info,
                None => return Err(CoordinatorError::ParticipantNotFound(participant.clone())),
            },
            Participant::Verifier(_) => match self.current_verifiers.get(participant) {
                Some(participant_info) => participant_info,
                None => return Err(CoordinatorError::ParticipantNotFound(participant.clone())),
            },
        };

        // Check that the given chunk ID is locked by the participant,
        // and filter the pending tasks for the given chunk ID.
        let output: Vec<&Task> = match participant_info.locked_chunks.contains_key(&chunk_id) {
            true => participant_info
                .pending_tasks
                .par_iter()
                .filter(|t| t.contains(chunk_id))
                .collect(),
            false => return Err(CoordinatorError::ParticipantDidntLockChunkId),
        };

        match output.len() {
            0 => Ok(None),
            1 => Ok(Some(output[0])),
            _ => return Err(CoordinatorError::ParticipantLockedChunkWithManyContributions),
        }
    }

    ///
    /// Returns the (chunk ID, contribution ID) task if the given participant is disposing a task
    /// for the given chunk ID.
    ///
    pub(super) fn lookup_disposing_task(
        &self,
        participant: &Participant,
        chunk_id: u64,
    ) -> Result<Option<&Task>, CoordinatorError> {
        // Check that the chunk ID is valid.
        if chunk_id > self.environment.number_of_chunks() {
            return Err(CoordinatorError::ChunkIdInvalid);
        }

        // Fetch the participant info for the given participant.
        let participant_info = match participant {
            Participant::Contributor(_) => match self.current_contributors.get(participant) {
                Some(participant_info) => participant_info,
                None => return Err(CoordinatorError::ParticipantNotFound(participant.clone())),
            },
            Participant::Verifier(_) => match self.current_verifiers.get(participant) {
                Some(participant_info) => participant_info,
                None => return Err(CoordinatorError::ParticipantNotFound(participant.clone())),
            },
        };

        // Check that the given chunk ID is locked by the participant,
        // and filter the disposing tasks for the given chunk ID.
        let output: Vec<&Task> = match participant_info.locked_chunks.contains_key(&chunk_id) {
            true => participant_info
                .disposing_tasks
                .par_iter()
                .filter(|t| t.contains(chunk_id))
                .collect(),
            false => return Err(CoordinatorError::ParticipantDidntLockChunkId),
        };

        match output.len() {
            0 => Ok(None),
            1 => Ok(Some(output[0])),
            _ => return Err(CoordinatorError::ParticipantLockedChunkWithManyContributions),
        }
    }

    ///
    /// Disposes the given (chunk ID, contribution ID) task to the disposed tasks of the given participant,
    ///
    #[inline]
    pub(super) fn disposed_task(
        &mut self,
        participant: &Participant,
        chunk_id: u64,
        contribution_id: u64,
        time: &dyn TimeSource,
    ) -> Result<(), CoordinatorError> {
        // Check that the chunk ID is valid.
        if chunk_id > self.environment.number_of_chunks() {
            return Err(CoordinatorError::ChunkIdInvalid);
        }

        warn!(
            "Disposing chunk {} contribution {} from {}",
            chunk_id, contribution_id, participant
        );

        match participant {
            Participant::Contributor(_) => match self.current_contributors.get_mut(participant) {
                // Move the disposing task to the list of disposed tasks for the contributor.
                Some(participant) => participant.disposed_task(chunk_id, contribution_id, time),
                None => Err(CoordinatorError::ParticipantNotFound(participant.clone())),
            },
            Participant::Verifier(_) => match self.current_verifiers.get_mut(participant) {
                // Move the disposing task to the list of disposed tasks for the verifier.
                Some(participant) => participant.disposed_task(chunk_id, contribution_id, time),
                None => Err(CoordinatorError::ParticipantNotFound(participant.clone())),
            },
        }
    }

    ///
    /// Adds the given (chunk ID, contribution ID) task to the pending verification set.
    /// The verification task is then assigned to the verifier with the least number of tasks in its queue.
    ///
    /// On success, this function returns the verifier that was assigned to the verification task.
    ///
    #[inline]
    pub(super) fn add_pending_verification(
        &mut self,
        chunk_id: u64,
        contribution_id: u64,
        time: &dyn TimeSource,
    ) -> Result<Participant, CoordinatorError> {
        // Check that the chunk ID is valid.
        if chunk_id > self.environment.number_of_chunks() {
            return Err(CoordinatorError::ChunkIdInvalid);
        }

        // Check that the pending verification set does not already contain the chunk ID.
        if self
            .pending_verification
            .contains_key(&Task::new(chunk_id, contribution_id))
        {
            return Err(CoordinatorError::ChunkIdAlreadyAdded);
        }

        let verifier = match self
            .current_verifiers
            .par_iter()
            .min_by_key(|(_, v)| v.assigned_tasks.len() + v.pending_tasks.len() + v.locked_chunks.len())
        {
            Some((verifier, _verifier_info)) => verifier.clone(),
            None => return Err(CoordinatorError::VerifierMissing),
        };

        info!(
            "Assigning (chunk {}, contribution {}) to {} for verification",
            chunk_id, contribution_id, verifier
        );

        match self.current_verifiers.get_mut(&verifier) {
            Some(verifier_info) => verifier_info.push_back_task(chunk_id, contribution_id, time)?,
            None => return Err(CoordinatorError::VerifierMissing),
        };

        self.pending_verification
            .insert(Task::new(chunk_id, contribution_id), verifier.clone());

        Ok(verifier)
    }

    ///
    /// Remove the given (chunk ID, contribution ID) task from the map of chunks that are pending verification.
    ///
    /// On success, this function returns the verifier that completed the verification task.
    ///
    #[inline]
    pub(super) fn remove_pending_verification(
        &mut self,
        chunk_id: u64,
        contribution_id: u64,
    ) -> Result<Participant, CoordinatorError> {
        // Check that the chunk ID is valid.
        if chunk_id > self.environment.number_of_chunks() {
            return Err(CoordinatorError::ChunkIdInvalid);
        }

        // Check that the set pending verification does not already contain the chunk ID.
        if !self
            .pending_verification
            .contains_key(&Task::new(chunk_id, contribution_id))
        {
            return Err(CoordinatorError::ChunkIdMissing);
        }

        debug!(
            "Removing (chunk {}, contribution {}) from the pending verifications",
            chunk_id, contribution_id
        );

        // Remove the task from the pending verification.
        let verifier = self
            .pending_verification
            .remove(&Task::new(chunk_id, contribution_id))
            .ok_or(CoordinatorError::VerifierMissing)?;

        Ok(verifier)
    }

    ///
    /// Adds the given (chunk ID, contribution ID) task to the completed tasks of the given participant,
    /// and removes the chunk ID from the locks held by the given participant.
    ///
    /// On success, this function returns the verifier assigned to the verification task.
    ///
    #[inline]
    pub(super) fn completed_task(
        &mut self,
        participant: &Participant,
        chunk_id: u64,
        contribution_id: u64,
        time: &dyn TimeSource,
    ) -> Result<Participant, CoordinatorError> {
        // Check that the chunk ID is valid.
        if chunk_id > self.environment.number_of_chunks() {
            return Err(CoordinatorError::ChunkIdInvalid);
        }

        match participant {
            Participant::Contributor(_) => match self.current_contributors.get_mut(participant) {
                // Adds the task to the list of completed tasks for the contributor,
                // and add the task to the pending verification set.
                Some(participant_info) => {
                    participant_info.completed_task(chunk_id, contribution_id, time)?;
                    self.stop_task_timer(participant, &Task::new(chunk_id, contribution_id), time);
                    Ok(self.add_pending_verification(chunk_id, contribution_id, time)?)
                }
                None => Err(CoordinatorError::ParticipantNotFound(participant.clone())),
            },
            Participant::Verifier(_) => match self.current_verifiers.get_mut(participant) {
                // Adds the task to the list of completed tasks for the verifier,
                // and remove the task from the pending verification set.
                Some(participant_info) => {
                    participant_info.completed_task(chunk_id, contribution_id, time)?;
                    self.stop_task_timer(participant, &Task::new(chunk_id, contribution_id), time);
                    Ok(self.remove_pending_verification(chunk_id, contribution_id)?)
                }
                None => Err(CoordinatorError::ParticipantNotFound(participant.clone())),
            },
        }
    }

    ///
    /// Starts the timer for a given participant and task,
    /// in order to track the runtime of a given task.
    ///
    /// This function is a best effort tracker and should
    /// not be used for mission-critical logic. It is
    /// provided only for convenience to produce metrics.
    ///
    #[inline]
    pub(super) fn start_task_timer(&mut self, participant: &Participant, task: &Task, time: &dyn TimeSource) {
        // Fetch the current metrics for this round.
        if let Some(metrics) = &mut self.current_metrics {
            // Fetch the tasks for the given participant.
            let mut updated_tasks = match metrics.task_timer.get(participant) {
                Some(tasks) => tasks.clone(),
                None => HashMap::new(),
            };

            // Add the given task with a new start timer.
            updated_tasks.insert(*task, (time.utc_now().timestamp(), None));

            // Set the current task timer for the given participant to the updated task timer.
            metrics.task_timer.insert(participant.clone(), updated_tasks);
        }
    }

    ///
    /// Stops the timer for a given participant and task,
    /// in order to track the runtime of a given task.
    ///
    /// This function is a best effort tracker and should
    /// not be used for mission-critical logic. It is
    /// provided only for convenience to produce metrics.
    ///
    #[inline]
    pub(super) fn stop_task_timer(&mut self, participant: &Participant, task: &Task, time: &dyn TimeSource) {
        // Fetch the current metrics for this round.
        if let Some(metrics) = &mut self.current_metrics {
            // Fetch the tasks for the given participant.
            let mut updated_tasks = match metrics.task_timer.get(participant) {
                Some(tasks) => tasks.clone(),
                None => {
                    warn!("Task timer metrics for {} are missing", participant);
                    return;
                }
            };

            // Set the end timer for the given task.
            match updated_tasks.get_mut(task) {
                Some((_, end)) => {
                    if end.is_none() {
                        *end = Some(time.utc_now().timestamp());
                    }
                }
                None => {
                    warn!("Task timer metrics for {} on {:?} are missing", participant, task);
                    return;
                }
            };

            // Set the current task timer for the given participant to the updated task timer.
            metrics.task_timer.insert(participant.clone(), updated_tasks);
        };
    }

    ///
    /// Sets the current round as aggregating in round metrics, indicating that the
    /// current round is now being aggregated.
    ///
    #[inline]
    pub(super) fn aggregating_current_round(&mut self, time: &dyn TimeSource) -> Result<(), CoordinatorError> {
        let metrics = match &mut self.current_metrics {
            Some(metrics) => metrics,
            None => return Err(CoordinatorError::CoordinatorStateNotInitialized),
        };

        // Check that the start aggregation timestamp was not yet set.
        if metrics.started_aggregation_at.is_some() {
            error!("Round metrics shows starting aggregation timestamp was already set");
            return Err(CoordinatorError::RoundAggregationFailed);
        }

        // Check that the round aggregation is not yet set.
        if metrics.is_round_aggregated || metrics.finished_aggregation_at.is_some() {
            error!("Round metrics shows current round is already aggregated");
            return Err(CoordinatorError::RoundAlreadyAggregated);
        }

        // Set the start aggregation timestamp to now.
        metrics.started_aggregation_at = Some(time.utc_now());

        Ok(())
    }

    ///
    /// Sets the current round as aggregated in round metrics, indicating that the
    /// current round has been aggregated.
    ///
    #[inline]
    pub(super) fn aggregated_current_round(&mut self, time: &dyn TimeSource) -> Result<(), CoordinatorError> {
        let metrics = match &mut self.current_metrics {
            Some(metrics) => metrics,
            None => return Err(CoordinatorError::CoordinatorStateNotInitialized),
        };

        // Check that the start aggregation timestamp was set.
        if metrics.started_aggregation_at.is_none() {
            error!("Round metrics shows starting aggregation timestamp was not set");
            return Err(CoordinatorError::RoundAggregationFailed);
        }

        // Check that the round aggregation is not yet set.
        if metrics.is_round_aggregated || metrics.finished_aggregation_at.is_some() {
            error!("Round metrics shows current round is already aggregated");
            return Err(CoordinatorError::RoundAlreadyAggregated);
        }

        // Set the round aggregation boolean to true.
        metrics.is_round_aggregated = true;

        // Set the finish aggregation timestamp to now.
        metrics.finished_aggregation_at = Some(time.utc_now());

        // Update the time to trigger the next round.
        if metrics.next_round_after.is_none() {
            metrics.next_round_after =
                Some(time.utc_now() + Duration::seconds(self.environment.queue_wait_time() as i64));
        }

        Ok(())
    }

    ///
    /// Rolls back the current round from aggregating in round metrics.
    ///
    #[inline]
    pub(super) fn rollback_aggregating_current_round(&mut self) -> Result<(), CoordinatorError> {
        warn!("Rolling back aggregating indicator from coordinator state");

        let metrics = match &mut self.current_metrics {
            Some(metrics) => metrics,
            None => return Err(CoordinatorError::CoordinatorStateNotInitialized),
        };

        // Check that the round aggregation is not yet set.
        if metrics.is_round_aggregated || metrics.finished_aggregation_at.is_some() {
            error!("Round metrics shows current round is already aggregated");
            return Err(CoordinatorError::RoundAlreadyAggregated);
        }

        // Set the start aggregation timestamp to None.
        metrics.started_aggregation_at = None;

        Ok(())
    }

    ///
    /// Drops the given participant from the queue, precommit, and current round.
    ///
    /// The dropped participant information preserves the state of locked chunks,
    /// pending tasks, and completed tasks, as reference in case this state is
    /// necessary in the future.
    ///
    /// On success, this function returns a `Justification` for the coordinator to use.
    ///
    #[inline]
    pub(super) fn drop_participant(
        &mut self,
        participant: &Participant,
        time: &dyn TimeSource,
    ) -> Result<Justification, CoordinatorError> {
        // Check that the coordinator state is initialized.
        if self.status == CoordinatorStatus::Initializing {
            return Err(CoordinatorError::CoordinatorStateNotInitialized);
        }

        warn!("Dropping {} from the ceremony", participant);

        // Remove the participant from the queue and precommit, if present.
        if self.queue.contains_key(participant) || self.next.contains_key(participant) {
            // Remove the participant from the queue.
            if self.queue.contains_key(participant) {
                trace!("Removing {} from the queue", participant);
                self.queue.remove(participant);
            }

            // Remove the participant from the precommit for the next round.
            if self.next.contains_key(participant) {
                trace!("Removing {} from the precommit for the next round", participant);
                self.next.remove(participant);
                // Trigger a rollback as the precommit has changed.
                self.rollback_next_round();
            }

            return Ok(Justification::Inactive);
        }

        // Fetch the current participant information.
        let participant_info = match participant {
            Participant::Contributor(_) => self
                .current_contributors
                .get(participant)
                .ok_or_else(|| CoordinatorError::ParticipantNotFound(participant.clone()))?
                .clone(),
            Participant::Verifier(_) => self
                .current_verifiers
                .get(participant)
                .ok_or_else(|| CoordinatorError::ParticipantNotFound(participant.clone()))?
                .clone(),
        };
        {
            // Check that the participant is not already dropped.
            if participant_info.is_dropped() {
                return Err(CoordinatorError::ParticipantAlreadyDropped);
            }

            // Check that the participant is not already finished.
            if participant_info.is_finished() {
                return Err(CoordinatorError::ParticipantAlreadyFinished);
            }
        }

        // Fetch the bucket ID, locked chunks, and tasks.
        let bucket_id = participant_info.bucket_id;
        let locked_chunks: Vec<u64> = participant_info.locked_chunks.keys().cloned().collect();
        let tasks: Vec<Task> = match participant {
            Participant::Contributor(_) => participant_info.completed_tasks.iter().cloned().collect(),
            Participant::Verifier(_) => {
                let mut tasks = participant_info.assigned_tasks.clone();
                tasks.extend(&mut participant_info.pending_tasks.iter());
                tasks.into_iter().collect()
            }
        };

        // Drop the contributor from the current round, and update participant info and coordinator state.
        if participant.is_contributor() {
            // TODO (howardwu): Optimization only.
            //  -----------------------------------------------------------------------------------
            //  Update this implementation to minimize recomputation by not re-assigning
            //  tasks for affected contributors which are not affected by the dropped contributor.
            //  It sounds like a mess, but is easier than you think, once you've loaded state.
            //  In short, compute the minimum overlapping chunk ID between affected & dropped contributor,
            //  and reinitialize from there. If there is no overlap, you can skip reinitializing
            //  any tasks for the affected contributor.
            //  -----------------------------------------------------------------------------------

            // Set the participant as dropped.
            let mut dropped_info = participant_info.clone();
            dropped_info.drop(time)?;

            // Fetch the number of chunks and number of contributors.
            let number_of_chunks = self.environment.number_of_chunks() as u64;
            let number_of_contributors = self
                .current_metrics
                .clone()
                .ok_or(CoordinatorError::CoordinatorStateNotInitialized)?
                .number_of_contributors;

            // Initialize sets for disposed tasks.
            let mut all_disposed_tasks: HashSet<Task> = participant_info.completed_tasks.iter().cloned().collect();

            // A HashMap of tasks represented as (chunk ID, contribution ID) pairs.
            let tasks_by_chunk: HashMap<u64, u64> = tasks.iter().map(|task| task.to_tuple()).collect();

            // For every contributor we check if there are affected tasks. If the task
            // is affected, it will be dropped and reassigned
            for contributor_info in self.current_contributors.values_mut() {
                // If the pending task is in the same chunk with the dropped task
                // then it should be recomputed
                let (disposing_tasks, pending_tasks) = contributor_info
                    .pending_tasks
                    .iter()
                    .cloned()
                    .partition(|task| tasks_by_chunk.get(&task.chunk_id()).is_some());

                // TODO: revisit the handling of disposing_tasks
                //       https://github.com/AleoHQ/aleo-setup/issues/249
                contributor_info.disposing_tasks = disposing_tasks;
                contributor_info.pending_tasks = pending_tasks;

                // If completed task is based on the dropped task, it should also be dropped
                let (disposed_tasks, completed_tasks) =
                    contributor_info.completed_tasks.iter().cloned().partition(|task| {
                        if let Some(contribution_id) = tasks_by_chunk.get(&task.chunk_id()) {
                            *contribution_id < task.contribution_id()
                        } else {
                            false
                        }
                    });

                // TODO: revisit the handling of disposed_tasks
                //       https://github.com/AleoHQ/aleo-setup/issues/249
                contributor_info.completed_tasks = completed_tasks;
                contributor_info.disposed_tasks.extend(disposed_tasks);

                all_disposed_tasks.extend(contributor_info.disposed_tasks.iter());

                // Determine the excluded tasks, which are filtered out from the list of newly assigned tasks.
                let mut excluded_tasks: HashSet<u64> =
                    HashSet::from_iter(contributor_info.completed_tasks.iter().map(|task| task.chunk_id()));
                excluded_tasks.extend(contributor_info.pending_tasks.iter().map(|task| task.chunk_id()));

                // Reassign tasks for the affected contributor.
                contributor_info.assigned_tasks =
                    initialize_tasks(contributor_info.bucket_id, number_of_chunks, number_of_contributors)?
                        .into_iter()
                        .filter(|task| !excluded_tasks.contains(&task.chunk_id()))
                        .collect();
            }

            // All verifiers assigned to affected tasks must dispose their affected
            // pending and completed tasks.
            for verifier_info in self.current_verifiers.values_mut() {
                // Filter the current verifier for pending tasks that have been disposed.
                let (disposing_tasks, pending_tasks) = verifier_info
                    .pending_tasks
                    .iter()
                    .cloned()
                    .partition(|task| all_disposed_tasks.contains(&task));

                // TODO: revisit the handling of disposing_tasks
                //       https://github.com/AleoHQ/aleo-setup/issues/249
                verifier_info.pending_tasks = pending_tasks;
                verifier_info.disposing_tasks = disposing_tasks;

                // Filter the current verifier for completed tasks that have been disposed.
                let (disposed_tasks, completed_tasks) = verifier_info
                    .completed_tasks
                    .iter()
                    .cloned()
                    .partition(|task| all_disposed_tasks.contains(&task));

                // TODO: revisit the handling of disposed_tasks
                //       https://github.com/AleoHQ/aleo-setup/issues/249
                verifier_info.completed_tasks = completed_tasks;
                verifier_info.disposed_tasks.extend(disposed_tasks);
            }

            // Remove the current verifier from the coordinator state.
            self.current_contributors.remove(&participant);

            // Add the participant info to the dropped participants.
            self.dropped.push(dropped_info);

            // TODO (howardwu): Add a flag guard to this call, and return None, to support
            //  the 'drop round' feature in the coordinator.
            // Assign the replacement contributor to the dropped tasks.
            let replacement_contributor = self.add_replacement_contributor_unsafe(bucket_id, time)?;

            warn!("Dropped {} from the ceremony", participant);

            return Ok(Justification::DropCurrent(DropData {
                participant: participant.clone(),
                bucket_id,
                locked_chunks,
                tasks,
                replacement: Some(replacement_contributor),
            }));
        }

        // Reassign the pending verification tasks in the coordinator state to a new verifier.
        if participant.is_verifier() {
            // Add just the current pending tasks to a pending verifications list.
            let mut pending_verifications = vec![];
            for task in &tasks {
                pending_verifications.push((task.chunk_id(), task.contribution_id()));
            }

            // Set the participant as dropped.
            let mut dropped_info = participant_info.clone();
            dropped_info.drop(time)?;

            // Remove the current verifier from the coordinator state.
            self.current_verifiers.remove(&participant);

            // TODO (howardwu): Make this operation atomic.
            for (chunk_id, contribution_id) in pending_verifications {
                // Remove the task from the pending verifications.
                self.remove_pending_verification(chunk_id, contribution_id)?;

                // Reassign the pending verification task to a new verifier.
                self.add_pending_verification(chunk_id, contribution_id, time)?;
            }

            // Add the participant info to the dropped participants.
            self.dropped.push(dropped_info);

            warn!("Dropped {} from the ceremony", participant);

            return Ok(Justification::DropCurrent(DropData {
                participant: participant.clone(),
                bucket_id,
                locked_chunks,
                tasks,
                replacement: None,
            }));
        }

        Err(CoordinatorError::DropParticipantFailed)
    }

    ///
    /// Bans the given participant from the queue, precommit, and current round.
    ///
    #[inline]
    pub(super) fn ban_participant(
        &mut self,
        participant: &Participant,
        time: &dyn TimeSource,
    ) -> Result<Justification, CoordinatorError> {
        // Check that the participant is not already banned from participating.
        if self.banned.contains(&participant) {
            return Err(CoordinatorError::ParticipantAlreadyBanned);
        }

        // Drop the participant from the queue, precommit, and current round.
        match self.drop_participant(participant, time)? {
            Justification::DropCurrent(drop_data) => {
                // Add the participant to the banned list.
                self.banned.insert(participant.clone());

                debug!("{} was banned from the ceremony", participant);

                Ok(Justification::BanCurrent(drop_data))
            }
            _ => Err(CoordinatorError::JustificationInvalid),
        }
    }

    ///
    /// Unbans the given participant from joining the queue.
    ///
    #[inline]
    pub(super) fn unban_participant(&mut self, participant: &Participant) {
        // Remove the participant from the banned list.
        self.banned = self
            .banned
            .clone()
            .into_par_iter()
            .filter(|p| p != participant)
            .collect();
    }

    ///
    /// Adds a replacement contributor from the coordinator as a current contributor
    /// and assigns them tasks from the given starting bucket ID.
    ///
    #[inline]
    pub(crate) fn add_replacement_contributor_unsafe(
        &mut self,
        bucket_id: u64,
        time: &dyn TimeSource,
    ) -> Result<Participant, CoordinatorError> {
        // Fetch a coordinator contributor with the least load.
        let coordinator_contributor =
            self.environment
                .coordinator_contributors()
                .iter()
                .min_by_key(|c| match self.current_contributors.get(c) {
                    Some(participant_info) => {
                        participant_info.pending_tasks.len() + participant_info.assigned_tasks.len()
                    }
                    None => 0,
                });

        // Assign the replacement contributor to the dropped tasks.
        let contributor = coordinator_contributor.ok_or(CoordinatorError::CoordinatorContributorMissing)?;
        let number_of_contributors = self
            .current_metrics
            .clone()
            .ok_or(CoordinatorError::CoordinatorStateNotInitialized)?
            .number_of_contributors;

        // TODO (raychu86): Update the participant info (interleave the tasks by contribution id).
        // TODO (raychu86): Add tasks to the replacement contributor if it already has pending tasks.

        let tasks = initialize_tasks(bucket_id, self.environment.number_of_chunks(), number_of_contributors)?;
        let mut participant_info =
            ParticipantInfo::new(contributor.clone(), self.current_round_height(), 10, bucket_id, time);
        participant_info.start(tasks, time)?;
        trace!("{:?}", participant_info);
        self.current_contributors.insert(contributor.clone(), participant_info);

        Ok(contributor.clone())
    }

    ///
    /// Returns `true` if the manual lock for transitioning to the next round is enabled.
    ///
    #[inline]
    pub(super) fn is_manual_lock_enabled(&self) -> bool {
        self.manual_lock
    }

    ///
    /// Sets the manual lock for transitioning to the next round to `true`.
    ///
    #[inline]
    pub(super) fn enable_manual_lock(&mut self) {
        self.manual_lock = true;
    }

    ///
    /// Sets the manual lock for transitioning to the next round to `false`.
    ///
    #[inline]
    pub(super) fn disable_manual_lock(&mut self) {
        self.manual_lock = false;
    }

    ///
    /// Updates the state of the queue for all waiting participants.
    ///
    #[inline]
    pub(super) fn update_queue(&mut self) -> Result<(), CoordinatorError> {
        // Fetch the next round height.
        let next_round = match self.current_round_height {
            Some(round_height) => round_height + 1,
            _ => return Err(CoordinatorError::RoundHeightNotSet),
        };

        // Sort the participants in the queue by reliability.
        let mut queue: Vec<_> = self.queue.clone().into_par_iter().map(|(p, (r, _))| (p, r)).collect();
        queue.par_sort_by(|a, b| (b.1).cmp(&a.1));

        // Parse the queue participants into contributors and verifiers,
        // and check that they are not banned participants.
        let contributors: Vec<(_, _)> = queue
            .clone()
            .into_par_iter()
            .filter(|(p, _)| p.is_contributor() && !self.banned.contains(&p))
            .collect();
        let verifiers: Vec<(_, _)> = queue
            .into_par_iter()
            .filter(|(p, _)| p.is_verifier() && !self.banned.contains(&p))
            .collect();

        // Fetch the permitted number of contributors and verifiers.
        let maximum_contributors = self.environment.maximum_contributors_per_round();
        let maximum_verifiers = self.environment.maximum_verifiers_per_round();

        // Initialize the updated queue.
        let mut updated_queue = HashMap::with_capacity(contributors.len() + verifiers.len());

        // Update assigned round height for each contributor.
        for (index, round) in contributors.chunks(maximum_contributors).enumerate() {
            for (contributor, reliability) in round.into_iter() {
                let assigned_round = next_round + index as u64;
                trace!(
                    "Assigning contributor {} with reliability {} in queue to round {}",
                    contributor,
                    reliability,
                    assigned_round
                );
                updated_queue.insert(contributor.clone(), (*reliability, Some(assigned_round)));
            }
        }

        // Update assigned round height for each verifier.
        for (index, round) in verifiers.chunks(maximum_verifiers).enumerate() {
            for (verifier, reliability) in round.into_iter() {
                let assigned_round = next_round + index as u64;
                trace!(
                    "Assigning verifier {} with reliability {} in queue to round {}",
                    verifier,
                    reliability,
                    assigned_round
                );
                updated_queue.insert(verifier.clone(), (*reliability, Some(assigned_round)));
            }
        }

        // Set the queue to the updated queue.
        self.queue = updated_queue;

        Ok(())
    }

    ///
    /// Updates the state of contributors in the current round.
    ///
    #[inline]
    pub(super) fn update_current_contributors(&mut self, time: &dyn TimeSource) -> Result<(), CoordinatorError> {
        // Fetch the current round height.
        let current_round_height = self.current_round_height.ok_or(CoordinatorError::RoundHeightNotSet)?;

        // Fetch the current number of contributors.
        let number_of_current_contributors = self.current_contributors.len();

        // Initialize a map for newly finished contributors.
        let mut newly_finished: HashMap<Participant, ParticipantInfo> = HashMap::new();

        // Iterate through all of the current contributors and check if they have finished.
        self.current_contributors = self
            .current_contributors
            .clone()
            .into_iter()
            .filter(|(contributor, contributor_info)| {
                // Check if the contributor has finished.
                if contributor_info.is_finished() {
                    return false;
                }

                // Attempt to set the contributor as finished.
                let mut finished_info = contributor_info.clone();
                if let Err(_) = finished_info.finish(time) {
                    return true;
                }

                // Add the contributor to the set of finished contributors.
                newly_finished.insert(contributor.clone(), finished_info);

                debug!("{} has finished", contributor);
                false
            })
            .collect();

        // Check that the update preserves the same number of contributors.
        if number_of_current_contributors != self.current_contributors.len() + newly_finished.len() {
            return Err(CoordinatorError::RoundUpdateCorruptedStateOfContributors);
        }

        trace!("Marking {} current contributors as finished", newly_finished.len());

        // Update the map of finished contributors.
        match self.finished_contributors.get_mut(&current_round_height) {
            Some(contributors) => contributors.extend(newly_finished.into_iter()),
            None => return Err(CoordinatorError::RoundCommitFailedOrCorrupted),
        };

        Ok(())
    }

    ///
    /// Updates the state of verifiers in the current round.
    ///
    /// This function should never be run prior to calling `update_current_contributors`.
    ///
    #[inline]
    pub(super) fn update_current_verifiers(&mut self, time: &dyn TimeSource) -> Result<(), CoordinatorError> {
        // Check if the contributors are finished.
        let is_contributors_finished = self.current_contributors.is_empty();

        // If all contributors are finished, this means there are no new verification jobs
        // to be added to the pending verifications queue. So if a verifier is finished
        // with their verifications, then they are finished for this round.
        if is_contributors_finished {
            // Fetch the current round height.
            let current_round_height = self.current_round_height.ok_or(CoordinatorError::RoundHeightNotSet)?;

            // Fetch the current number of verifiers.
            let number_of_current_verifiers = self.current_verifiers.len();

            // Initialize a map for newly finished verifiers.
            let mut newly_finished: HashMap<Participant, ParticipantInfo> = HashMap::new();

            // Iterate through all of the current verifiers and check if they have finished.
            self.current_verifiers = self
                .current_verifiers
                .clone()
                .into_iter()
                .filter(|(verifier, verifier_info)| {
                    // Check if the verifier has finished.
                    if verifier_info.is_finished() {
                        return false;
                    }

                    // Attempt to set the verifier as finished.
                    let mut finished_info = verifier_info.clone();
                    if let Err(_) = finished_info.finish(time) {
                        return true;
                    }

                    // Add the verifier to the set of finished verifier.
                    newly_finished.insert(verifier.clone(), finished_info);

                    debug!("{} has finished", verifier);
                    false
                })
                .collect();

            // Check that the update preserves the same number of verifiers.
            if number_of_current_verifiers != self.current_verifiers.len() + newly_finished.len() {
                return Err(CoordinatorError::RoundUpdateCorruptedStateOfVerifiers);
            }

            trace!("Marking {} current verifiers as finished", newly_finished.len());

            // Update the map of finished verifiers.
            match self.finished_verifiers.get_mut(&current_round_height) {
                Some(contributors) => contributors.extend(newly_finished.into_iter()),
                None => return Err(CoordinatorError::RoundCommitFailedOrCorrupted),
            };
        }

        Ok(())
    }

    ///
    /// Updates the current round for dropped participants.
    ///
    /// On success, returns a list of justifications for the coordinator to take actions on.
    ///
    pub(super) fn update_dropped_participants(
        &mut self,
        time: &dyn TimeSource,
    ) -> Result<Vec<Justification>, CoordinatorError> {
        Ok(self
            .update_contributor_seen_drops(time)?
            .into_iter()
            .chain(self.update_participant_lock_drops(time)?.into_iter())
            .collect())
    }

    /// This will drop a participant (verifier or contributor) if it
    /// has been holding a lock for longer than
    /// [crate::environment::Environment]'s
    /// `participant_lock_timeout`.
    fn update_participant_lock_drops(&mut self, time: &dyn TimeSource) -> Result<Vec<Justification>, CoordinatorError> {
        // Fetch the timeout threshold for contributors.
        let participant_lock_timeout = self.environment.participant_lock_timeout();

        // Fetch the current time.
        let now = time.utc_now();

        self.current_contributors
            .clone()
            .iter()
            .chain(self.current_verifiers.clone().iter())
            .filter_map(|(participant, participant_info)| {
                if !self.is_coordinator_contributor(&participant)
                    && participant_info
                        .locked_chunks
                        .values()
                        .find(|lock| {
                            let elapsed = now - lock.lock_time;
                            elapsed > participant_lock_timeout
                        })
                        .is_some()
                {
                    Some(self.drop_participant(participant, time))
                } else {
                    None
                }
            })
            .collect()
    }

    /// This will drop a contributor if it hasn't been seen for more
    /// than [crate::environment::Environment]'s
    /// `contributor_seen_timeout`.
    fn update_contributor_seen_drops(&mut self, time: &dyn TimeSource) -> Result<Vec<Justification>, CoordinatorError> {
        // Fetch the timeout threshold for contributors.
        let contributor_seen_timeout = self.environment.contributor_seen_timeout();

        // Fetch the current time.
        let now = time.utc_now();

        self.current_contributors
            .clone()
            .iter()
            .filter_map(|(participant, participant_info)| {
                // Fetch the elapsed time.
                let elapsed = now - participant_info.last_seen;

                // Check if the participant is still live and not a coordinator contributor.
                if elapsed > contributor_seen_timeout && !self.is_coordinator_contributor(&participant) {
                    tracing::info!(
                        "Dropping participant {} because it has exceeded the maximum ({} minutes) allowed time \
                        since it was last seen by the coordinator (last seen {} minutes ago).",
                        participant,
                        contributor_seen_timeout,
                        elapsed.num_minutes()
                    );
                    // Drop the participant.
                    Some(self.drop_participant(participant, time))
                } else {
                    None
                }
            })
            .collect()
    }

    ///
    /// Updates the list of dropped participants for participants who
    /// meet the ban criteria of the coordinator.
    ///
    /// Note that as this function only checks dropped participants who have already
    /// been processed, we do not need to call `CoordinatorState::ban_participant`.
    ///
    #[inline]
    pub(super) fn update_banned_participants(&mut self) -> Result<(), CoordinatorError> {
        for participant_info in self.dropped.clone() {
            if !self.banned.contains(&participant_info.id) {
                // Fetch the number of times this participant has been dropped.
                let count = self
                    .dropped
                    .par_iter()
                    .filter(|dropped| dropped.id == participant_info.id)
                    .count();

                // Check if the participant meets the ban threshold.
                if count > self.environment.participant_ban_threshold() as usize {
                    self.banned.insert(participant_info.id.clone());

                    debug!("{} is being banned", participant_info.id);
                }
            }
        }

        Ok(())
    }

    ///
    /// Updates the metrics for the current round and current round participants,
    /// if the current round is not yet finished.
    ///
    #[inline]
    pub(super) fn update_round_metrics(&mut self) {
        if !self.is_current_round_finished() {
            // Update the round metrics if the current round is not yet finished.
            if let Some(metrics) = &mut self.current_metrics {
                // Update the average time per task for each participant.
                let (contributor_average_per_task, verifier_average_per_task) = {
                    let mut cumulative_contributor_averages = 0;
                    let mut cumulative_verifier_averages = 0;
                    let mut number_of_contributor_averages = 0;
                    let mut number_of_verifier_averages = 0;

                    for (participant, tasks) in &metrics.task_timer {
                        // (task, (start, end))
                        let timed_tasks: Vec<u64> = tasks
                            .par_iter()
                            .filter_map(|(_, (s, e))| match e {
                                Some(e) => match e > s {
                                    true => Some((e - s) as u64),
                                    false => None,
                                },
                                _ => None,
                            })
                            .collect();
                        if timed_tasks.len() > 0 {
                            let average_in_seconds = timed_tasks.par_iter().sum::<u64>() / timed_tasks.len() as u64;
                            metrics.seconds_per_task.insert(participant.clone(), average_in_seconds);

                            match participant {
                                Participant::Contributor(_) => {
                                    cumulative_contributor_averages += average_in_seconds;
                                    number_of_contributor_averages += 1;
                                }
                                Participant::Verifier(_) => {
                                    cumulative_verifier_averages += average_in_seconds;
                                    number_of_verifier_averages += 1;
                                }
                            };
                        }
                    }

                    let contributor_average_per_task = match number_of_contributor_averages > 0 {
                        true => {
                            let contributor_average_per_task =
                                cumulative_contributor_averages / number_of_contributor_averages;
                            metrics.contributor_average_per_task = Some(contributor_average_per_task);
                            contributor_average_per_task
                        }
                        false => 0,
                    };

                    let verifier_average_per_task = match number_of_verifier_averages > 0 {
                        true => {
                            let verifier_average_per_task = cumulative_verifier_averages / number_of_verifier_averages;
                            metrics.verifier_average_per_task = Some(verifier_average_per_task);
                            verifier_average_per_task
                        }
                        false => 0,
                    };

                    (contributor_average_per_task, verifier_average_per_task)
                };

                // Estimate the time remaining for the current round.
                {
                    let number_of_contributors_left = self.current_contributors.len() as u64;
                    if number_of_contributors_left > 0 {
                        let cumulative_seconds = self
                            .current_contributors
                            .par_iter()
                            .map(|(participant, participant_info)| {
                                let seconds = match metrics.seconds_per_task.get(participant) {
                                    Some(seconds) => *seconds,
                                    None => contributor_average_per_task,
                                };

                                seconds
                                    * (participant_info.pending_tasks.len() + participant_info.assigned_tasks.len())
                                        as u64
                            })
                            .sum::<u64>();

                        let estimated_time_remaining = match self.environment.parameters().proving_system() {
                            ProvingSystem::Groth16 => (cumulative_seconds / number_of_contributors_left) / 2,
                            ProvingSystem::Marlin => cumulative_seconds / number_of_contributors_left,
                        };

                        let estimated_aggregation_time = (contributor_average_per_task + verifier_average_per_task)
                            * self.environment.number_of_chunks();

                        let estimated_queue_time = self.environment.queue_wait_time();

                        // Note that these are extremely rough estimates. These should be updated
                        // to be much more granular, if used in mission-critical logic.
                        metrics.estimated_finish_time = Some(estimated_time_remaining);
                        metrics.estimated_aggregation_time = Some(estimated_aggregation_time);
                        metrics.estimated_wait_time =
                            Some(estimated_time_remaining + estimated_aggregation_time + estimated_queue_time);
                    }
                }
            };
        }
    }

    ///
    /// Prepares transition of the coordinator state from the current round to the next round.
    /// On precommit success, returns the list of contributors and verifiers for the next round.
    ///
    #[inline]
    pub(super) fn precommit_next_round(
        &mut self,
        next_round_height: u64,
        time: &dyn TimeSource,
    ) -> Result<(Vec<Participant>, Vec<Participant>), CoordinatorError> {
        trace!("Attempting to run precommit for round {}", next_round_height);

        // Check that the coordinator state is initialized.
        if self.status == CoordinatorStatus::Initializing {
            return Err(CoordinatorError::CoordinatorStateNotInitialized);
        }

        // Check that the coordinator is not already in the precommit stage.
        if self.status == CoordinatorStatus::Precommit {
            return Err(CoordinatorError::NextRoundAlreadyInPrecommit);
        }

        // Check that the given round height is correct.
        // Fetch the next round height.
        let current_round_height = match self.current_round_height {
            Some(current_round_height) => {
                if next_round_height != current_round_height + 1 {
                    error!(
                        "Attempting to precommit to round {} when the next round should be {}",
                        next_round_height,
                        current_round_height + 1
                    );
                    return Err(CoordinatorError::RoundHeightMismatch);
                }
                current_round_height
            }
            _ => return Err(CoordinatorError::RoundHeightNotSet),
        };

        // Check that the queue contains participants.
        if self.queue.is_empty() {
            return Err(CoordinatorError::QueueIsEmpty);
        }

        // Check that the staging area for the next round is empty.
        if !self.next.is_empty() {
            return Err(CoordinatorError::NextRoundShouldBeEmpty);
        }

        // Check that the current round is complete.
        if !self.is_current_round_finished() {
            return Err(CoordinatorError::RoundNotComplete);
        }

        // Check that the current round is aggregated.
        if self.current_round_height() > 0 && !self.is_current_round_aggregated() {
            return Err(CoordinatorError::RoundNotAggregated);
        }

        // Check that the time to trigger the next round has been reached, if it is set.
        if let Some(metrics) = &self.current_metrics {
            if let Some(next_round_after) = metrics.next_round_after {
                if time.utc_now() < next_round_after {
                    return Err(CoordinatorError::QueueWaitTimeIncomplete);
                }
            }
        }

        // Parse the queued participants for the next round and split into contributors and verifiers.
        let mut contributors: Vec<(_, (_, _))> = self
            .queue
            .clone()
            .into_par_iter()
            .map(|(p, (r, rh))| (p, (r, rh.unwrap_or_default())))
            .filter(|(p, (_, rh))| p.is_contributor() && *rh == next_round_height)
            .collect();
        let verifiers: Vec<(_, (_, _))> = self
            .queue
            .clone()
            .into_par_iter()
            .map(|(p, (r, rh))| (p, (r, rh.unwrap_or_default())))
            .filter(|(p, (_, rh))| p.is_verifier() && *rh == next_round_height)
            .collect();

        // Check that each participant in the next round is authorized.
        if contributors
            .par_iter()
            .filter(|(participant, _)| self.banned.contains(participant))
            .count()
            > 0
        {
            return Err(CoordinatorError::ParticipantUnauthorized);
        }
        if verifiers
            .par_iter()
            .filter(|(participant, _)| self.banned.contains(participant))
            .count()
            > 0
        {
            return Err(CoordinatorError::ParticipantUnauthorized);
        }

        // Check that the next round contains a permitted number of contributors.
        let minimum_contributors = self.environment.minimum_contributors_per_round();
        let maximum_contributors = self.environment.maximum_contributors_per_round();
        let number_of_contributors = contributors.len();
        if number_of_contributors < minimum_contributors || number_of_contributors > maximum_contributors {
            warn!(
                "Precommit found {} contributors, but expected between {} and {} contributors",
                number_of_contributors, minimum_contributors, maximum_contributors
            );
            return Err(CoordinatorError::RoundNumberOfContributorsUnauthorized);
        }

        // Check that the next round contains a permitted number of verifiers.
        let minimum_verifiers = self.environment.minimum_verifiers_per_round();
        let maximum_verifiers = self.environment.maximum_verifiers_per_round();
        let number_of_verifiers = verifiers.len();
        if number_of_verifiers < minimum_verifiers || number_of_verifiers > maximum_verifiers {
            warn!(
                "Precommit found {} verifiers, but expected between {} and {} verifiers",
                number_of_verifiers, minimum_verifiers, maximum_verifiers
            );
            return Err(CoordinatorError::RoundNumberOfVerifiersUnauthorized);
        }

        // Initialize the precommit stage for the next round.
        let mut queue = self.queue.clone();
        let mut next = HashMap::default();
        let mut next_contributors = Vec::with_capacity(number_of_contributors);
        let mut next_verifiers = Vec::with_capacity(number_of_verifiers);

        // Create the initial chunk locking sequence for each contributor.
        {
            /* ***********************************************************************************
             *   The following is the approach for contributor task assignments.
             * ***********************************************************************************
             *
             *   N := NUMBER_OF_CONTRIBUTORS
             *   BUCKET_SIZE := NUMBER_OF_CHUNKS / NUMBER_OF_CONTRIBUTORS
             *
             * ***********************************************************************************
             *
             *   [    BUCKET 1    |    BUCKET 2    |    BUCKET 3    |  . . .  |    BUCKET N    ]
             *
             *   [  CONTRIBUTOR 1  --------------------------------------------------------->  ]
             *   [  ------------->  CONTRIBUTOR 2  ------------------------------------------  ]
             *   [  ------------------------------>  CONTRIBUTOR 3  -------------------------  ]
             *   [                                        .                                    ]
             *   [                                        .                                    ]
             *   [                                        .                                    ]
             *   [  --------------------------------------------------------->  CONTRIBUTOR N  ]
             *
             * ***********************************************************************************
             *
             *   1. Sort the round contributors from most reliable to least reliable.
             *
             *   2. Assign CONTRIBUTOR 1 to BUCKET 1, CONTRIBUTOR 2 to BUCKET 2,
             *      CONTRIBUTOR 3 to BUCKET 3, ..., CONTRIBUTOR N to BUCKET N,
             *      as the starting INDEX to contribute to in the round.
             *
             *   3. Construct the set of tasks for each contributor as follows:
             *
             *      for ID in 0..NUMBER_OF_CHUNKS:
             *          CHUNK_ID := (INDEX * BUCKET_SIZE + ID) % NUMBER_OF_CHUNKS
             *          CONTRIBUTION_ID := INDEX.
             *
             * ***********************************************************************************
             */

            // Sort the contributors by their reliability (in order of highest to lowest number).
            contributors.par_sort_by(|a, b| ((b.1).0).cmp(&(&a.1).0));

            // Fetch the number of chunks and bucket size.
            let number_of_chunks = self.environment.number_of_chunks() as u64;

            // Set the chunk ID ordering for each contributor.
            for (bucket_index, (participant, (reliability, next_round))) in contributors.into_iter().enumerate() {
                let bucket_id = bucket_index as u64;
                let tasks = initialize_tasks(bucket_id, number_of_chunks, number_of_contributors as u64)?;

                // Check that each participant is storing the correct round height.
                if next_round != next_round_height && next_round != current_round_height + 1 {
                    warn!("Contributor claims round is {}, not {}", next_round, next_round_height);
                    return Err(CoordinatorError::RoundHeightMismatch);
                }

                // Initialize the participant info for the contributor.
                let mut participant_info =
                    ParticipantInfo::new(participant.clone(), next_round_height, reliability, bucket_id, time);
                participant_info.start(tasks, time)?;

                // Check that the chunk IDs are set in the participant information.
                if participant_info.assigned_tasks.is_empty() {
                    return Err(CoordinatorError::ParticipantNotReady);
                }

                // Add the contributor to staging for the next round.
                next.insert(participant.clone(), participant_info);

                // Remove the contributor from the queue.
                queue.remove(&participant);

                // Add the next round contributors to the return output.
                next_contributors.push(participant);
            }
        }

        // Initialize the participant info for each verifier.
        for (participant, (reliability, next_round)) in verifiers {
            // Check that each participant is storing the correct round height.
            if next_round != next_round_height && next_round != current_round_height + 1 {
                warn!("Verifier claims round is {}, not {}", next_round, next_round_height);
                return Err(CoordinatorError::RoundHeightMismatch);
            }

            // Initialize the participant info for the verifier.
            let mut participant_info =
                ParticipantInfo::new(participant.clone(), next_round_height, reliability, 0, time);
            participant_info.start(LinkedList::new(), time)?;

            // Add the verifier to staging for the next round.
            next.insert(participant.clone(), participant_info);

            // Remove the verifier from the queue.
            queue.remove(&participant);

            // Add the next round contributors to the return output.
            next_verifiers.push(participant);
        }

        // Update the coordinator state to the updated queue and next map.
        self.queue = queue;
        self.next = next;

        // Set the coordinator status to precommit.
        self.status = CoordinatorStatus::Precommit;

        Ok((next_contributors, next_verifiers))
    }

    ///
    /// Executes transition of the coordinator state from the current round to the next round.
    ///
    /// This function always executes without failure or exists without modifying state
    /// if the commit was unauthorized.
    ///
    #[inline]
    pub(super) fn commit_next_round(&mut self) {
        // Check that the coordinator is authorized to advance to the next round.
        if self.status != CoordinatorStatus::Precommit {
            error!("Coordinator is not in the precommit stage and cannot advance the round");
            return;
        }

        // Increment the current round height.
        let next_round_height = match self.current_round_height {
            Some(current_round_height) => {
                trace!("Coordinator has advanced to round {}", current_round_height + 1);
                current_round_height + 1
            }
            None => {
                error!("Coordinator cannot commit to the next round without initializing the round height");
                return;
            }
        };
        self.current_round_height = Some(next_round_height);

        // Set the current status to the commit.
        self.status = CoordinatorStatus::Commit;

        // Add all participants from next to current.
        let mut number_of_contributors = 0;
        let mut number_of_verifiers = 0;
        for (participant, participant_info) in self.next.iter() {
            match participant {
                Participant::Contributor(_) => {
                    self.current_contributors
                        .insert(participant.clone(), participant_info.clone());
                    number_of_contributors += 1;
                }
                Participant::Verifier(_) => {
                    self.current_verifiers
                        .insert(participant.clone(), participant_info.clone());
                    number_of_verifiers += 1;
                }
            };
        }

        // Initialize the metrics for this round.
        self.current_metrics = Some(RoundMetrics {
            number_of_contributors,
            number_of_verifiers,
            is_round_aggregated: false,
            task_timer: HashMap::new(),
            seconds_per_task: HashMap::new(),
            contributor_average_per_task: None,
            verifier_average_per_task: None,
            started_aggregation_at: None,
            finished_aggregation_at: None,
            estimated_finish_time: None,
            estimated_aggregation_time: None,
            estimated_wait_time: None,
            next_round_after: None,
        });

        // Initialize the finished contributors map for the next round.
        self.finished_contributors.insert(next_round_height, HashMap::new());

        // Initialize the finished verifiers map for the next round.
        self.finished_verifiers.insert(next_round_height, HashMap::new());

        // Reset the next round map.
        self.next = HashMap::new();
    }

    ///
    /// Rolls back the precommit of the coordinator state for transitioning to the next round.
    ///
    /// This function always executes without failure or exists without modifying state
    /// if the rollback was unauthorized.
    ///
    #[inline]
    pub(super) fn rollback_next_round(&mut self) {
        // Check that the coordinator is authorized to rollback.
        if self.status != CoordinatorStatus::Precommit {
            error!("Coordinator is not in the precommit stage and cannot rollback");
            return;
        }

        // Set the current status to the commit.
        self.status = CoordinatorStatus::Rollback;

        // Add each participant back into the queue.
        for (participant, participant_info) in &self.next {
            self.queue.insert(
                participant.clone(),
                (participant_info.reliability, Some(participant_info.round_height)),
            );
        }

        // Reset the next round map.
        self.next = HashMap::new();

        trace!("Coordinator has rolled back");
    }

    ///
    /// Returns the status of the coordinator state.
    ///
    #[inline]
    pub(super) fn status_report(&self, time: &dyn TimeSource) -> String {
        let current_round_height = self.current_round_height.unwrap_or_default();
        let next_round_height = current_round_height + 1;

        let current_round_finished = match self.is_current_round_finished() {
            true => format!("Round {} is finished", current_round_height),
            false => format!("Round {} is in progress", current_round_height),
        };
        let current_round_aggregated = match (self.is_current_round_aggregated(), current_round_height) {
            (_, 0) => format!("Round {} can skip aggregation", current_round_height),
            (true, _) => format!("Round {} is aggregated", current_round_height),
            (false, _) => format!("Round {} is awaiting aggregation", current_round_height),
        };
        let precommit_next_round_ready = match self.is_precommit_next_round_ready(time) {
            true => format!("Round {} is ready to begin", next_round_height),
            false => format!("Round {} is awaiting participants", next_round_height),
        };

        let number_of_current_contributors = self.current_contributors.len();
        let number_of_current_verifiers = self.current_verifiers.len();
        let number_of_finished_contributors = self
            .finished_contributors
            .get(&current_round_height)
            .get_or_insert(&HashMap::new())
            .len();
        let number_of_finished_verifiers = self
            .finished_verifiers
            .get(&current_round_height)
            .get_or_insert(&HashMap::new())
            .len();
        let number_of_pending_verifications = self.pending_verification.len();

        // Parse the queue for assigned contributors and verifiers of the next round.
        let number_of_assigned_contributors = self
            .queue
            .clone()
            .into_par_iter()
            .filter(|(p, (_, rh))| p.is_contributor() && rh.unwrap_or_default() == next_round_height)
            .count();
        let number_of_assigned_verifiers = self
            .queue
            .clone()
            .into_par_iter()
            .filter(|(p, (_, rh))| p.is_verifier() && rh.unwrap_or_default() == next_round_height)
            .count();

        let number_of_queue_contributors = self.number_of_queue_contributors();
        let number_of_queue_verifiers = self.number_of_queue_verifiers();

        let number_of_dropped_participants = self.dropped.len();
        let number_of_banned_participants = self.banned.len();

        format!(
            r#"
    ----------------------------------------------------------------
    ||                        STATUS REPORT                       ||
    ----------------------------------------------------------------

    | {}
    | {}
    | {}

    | {} contributors and {} verifiers active in the current round
    | {} contributors and {} verifiers completed the current round
    | {} chunks are pending verification

    | {} contributors and {} verifiers assigned to the next round
    | {} contributors and {} verifiers in queue for the ceremony

    | {} participants dropped
    | {} participants banned

    "#,
            current_round_finished,
            current_round_aggregated,
            precommit_next_round_ready,
            number_of_current_contributors,
            number_of_current_verifiers,
            number_of_finished_contributors,
            number_of_finished_verifiers,
            number_of_pending_verifications,
            number_of_assigned_contributors,
            number_of_assigned_verifiers,
            number_of_queue_contributors,
            number_of_queue_verifiers,
            number_of_dropped_participants,
            number_of_banned_participants
        )
    }

    /// Updates the coordinator state with the knowledge that the
    /// participant is still alive and participating (or waiting to
    /// participate) in the ceremony.
    pub(crate) fn heartbeat(
        &mut self,
        participant: &Participant,
        time: &dyn TimeSource,
    ) -> Result<(), CoordinatorError> {
        if let Some(_) = self.queue.iter_mut().find(|(p, _score)| *p == participant) {
            // TODO: update reliability score if contributor is in the queue.
            return Ok(());
        }

<<<<<<< HEAD
        // Compute the contribution ID.
        let steps = (initial_steps + final_steps) % number_of_contributors;
        let contribution_id = steps + 1;

        tasks.push_back(Task::new(chunk_id, contribution_id as u64));
    }

    tasks
}

#[derive(Debug)]
pub(crate) enum Justification {
    // last field is a replacement participant
    BanCurrent(Participant, u64, Vec<u64>, Vec<Task>, Option<Participant>),
    DropCurrent(Participant, u64, Vec<u64>, Vec<Task>, Option<Participant>),
    Inactive,
}
=======
        let info = self
            .current_contributors
            .iter_mut()
            .find(|(p, _info)| *p == participant)
            .map(|(_p, info)| info);
>>>>>>> e3650289

        let info = match info {
            Some(info) => Some(info),
            None => self
                .finished_contributors
                .iter_mut()
                .map(|(_round, finished_contributors)| {
                    finished_contributors
                        .iter_mut()
                        .find(|(p, _info)| *p == participant)
                        .map(|(_p, info)| info)
                })
                .next()
                .flatten(),
        };

        if let Some(info) = info {
            info.last_seen = time.utc_now();
            Ok(())
        } else {
            Err(CoordinatorError::ParticipantNotFound(participant.clone()))
        }
    }

    /// Save the coordinator state in storage.
    #[inline]
    pub(crate) fn save(&self, storage: &mut StorageLock) -> Result<(), CoordinatorError> {
        storage.update(&Locator::CoordinatorState, Object::CoordinatorState(self.clone()))
    }
}

/// Data required by the coordinator to drop a participant from the
/// ceremony.
pub(crate) struct DropData {
    /// The participant being dropped.
    pub participant: Participant,
    /// Determines the starting chunk, and subsequent tasks selected
    /// for this participant. See [initialize_tasks] for more
    /// information about this parameter.
    pub bucket_id: u64,
    /// Chunks currently locked by the participant.
    pub locked_chunks: Vec<u64>,
    /// Tasks currently being performed by the participant.
    pub tasks: Vec<Task>,
    /// The participant which will replace the participant being
    /// dropped.
    pub replacement: Option<Participant>,
}

/// The reason for performing certain actions which are dangerous
/// (banning a user, dropping a user, etc), and data required to
/// perform those actions. Certain actions can only be performed with
/// sufficient justification.
pub(crate) enum Justification {
    /// Coordinator has decided that a participant needs to be banned (for a variety of potential reasons).
    BanCurrent(DropData),
    /// Coordinator has decided that a participant needs to be dropped (for a variety of potential reasons).
    DropCurrent(DropData),
    /// Coordinator has decided that a participant is inactive, and
    /// not currently participating.
    Inactive,
}

#[cfg(test)]
mod tests {
    use crate::{coordinator_state::*, testing::prelude::*, CoordinatorState, SystemTimeSource};

    #[test]
    fn test_new() {
        // Initialize a new coordinator state.
        let state = CoordinatorState::new(TEST_ENVIRONMENT.clone());
        assert_eq!(0, state.queue.len());
        assert_eq!(0, state.next.len());
        assert_eq!(None, state.current_round_height);
        assert_eq!(0, state.current_contributors.len());
        assert_eq!(0, state.current_verifiers.len());
        assert_eq!(0, state.pending_verification.len());
        assert_eq!(0, state.finished_contributors.len());
        assert_eq!(0, state.finished_verifiers.len());
        assert_eq!(0, state.dropped.len());
        assert_eq!(0, state.banned.len());
    }

    #[test]
    fn test_set_current_round_height() {
        // Initialize a new coordinator state.
        let mut state = CoordinatorState::new(TEST_ENVIRONMENT.clone());
        assert_eq!(None, state.current_round_height);

        // Set the current round height for coordinator state.
        let current_round_height = 5;
        state.initialize(current_round_height);
        assert_eq!(Some(current_round_height), state.current_round_height);
    }

    #[test]
    fn test_add_to_queue_contributor() {
        let environment = TEST_ENVIRONMENT.clone();

        // Fetch the contributor of the coordinator.
        let contributor = test_coordinator_contributor(&environment).unwrap();
        assert!(contributor.is_contributor());

        // Initialize a new coordinator state.
        let mut state = CoordinatorState::new(environment.clone());
        assert_eq!(0, state.queue.len());

        // Add the contributor of the coordinator.
        state.add_to_queue(contributor.clone(), 10).unwrap();
        assert_eq!(1, state.queue.len());
        assert_eq!(0, state.next.len());
        assert_eq!(None, state.current_round_height);
        assert_eq!(0, state.current_contributors.len());
        assert_eq!(0, state.current_verifiers.len());
        assert_eq!(0, state.pending_verification.len());
        assert_eq!(0, state.finished_contributors.len());
        assert_eq!(0, state.finished_verifiers.len());
        assert_eq!(0, state.dropped.len());
        assert_eq!(0, state.banned.len());

        // Fetch the contributor from the queue.
        let participant = state.queue.get(&contributor);
        assert_eq!(Some(&(10, None)), participant);

        // Attempt to add the contributor again.
        for _ in 0..10 {
            let result = state.add_to_queue(contributor.clone(), 10);
            assert!(result.is_err());
            assert_eq!(1, state.queue.len());
        }
    }

    #[test]
    fn test_add_to_queue_verifier() {
        let environment = TEST_ENVIRONMENT.clone();

        // Fetch the verifier of the coordinator.
        let verifier = test_coordinator_verifier(&environment).unwrap();
        assert!(verifier.is_verifier());

        // Initialize a new coordinator state.
        let mut state = CoordinatorState::new(environment.clone());
        assert_eq!(0, state.queue.len());

        // Add the verifier of the coordinator.
        state.add_to_queue(verifier.clone(), 10).unwrap();
        assert_eq!(1, state.queue.len());
        assert_eq!(0, state.next.len());
        assert_eq!(None, state.current_round_height);
        assert_eq!(0, state.current_contributors.len());
        assert_eq!(0, state.current_verifiers.len());
        assert_eq!(0, state.pending_verification.len());
        assert_eq!(0, state.finished_contributors.len());
        assert_eq!(0, state.finished_verifiers.len());
        assert_eq!(0, state.dropped.len());
        assert_eq!(0, state.banned.len());

        // Fetch the verifier from the queue.
        let participant = state.queue.get(&verifier);
        assert_eq!(Some(&(10, None)), participant);

        // Attempt to add the verifier again.
        for _ in 0..10 {
            let result = state.add_to_queue(verifier.clone(), 10);
            assert!(result.is_err());
            assert_eq!(1, state.queue.len());
        }
    }

    #[test]
    fn test_update_queue() {
        let environment = TEST_ENVIRONMENT.clone();

        // Fetch the contributor and verifier of the coordinator.
        let contributor = test_coordinator_contributor(&environment).unwrap();
        let verifier = test_coordinator_verifier(&environment).unwrap();

        // Initialize a new coordinator state.
        let mut state = CoordinatorState::new(environment.clone());
        assert_eq!(0, state.queue.len());
        assert_eq!(None, state.current_round_height);

        // Set the current round height for coordinator state.
        let current_round_height = 5;
        state.initialize(current_round_height);
        assert_eq!(0, state.queue.len());
        assert_eq!(Some(current_round_height), state.current_round_height);

        // Add the contributor and verifier of the coordinator.
        state.add_to_queue(contributor.clone(), 10).unwrap();
        state.add_to_queue(verifier.clone(), 10).unwrap();
        assert_eq!(2, state.queue.len());
        assert_eq!(0, state.next.len());
        assert_eq!(Some(current_round_height), state.current_round_height);

        // Fetch the contributor from the queue.
        let participant = state.queue.get(&contributor);
        assert_eq!(Some(&(10, None)), participant);

        // Fetch the verifier from the queue.
        let participant = state.queue.get(&verifier);
        assert_eq!(Some(&(10, None)), participant);

        // Update the state of the queue.
        state.update_queue().unwrap();
        assert_eq!(2, state.queue.len());
        assert_eq!(0, state.next.len());
        assert_eq!(Some(current_round_height), state.current_round_height);
        assert_eq!(0, state.current_contributors.len());
        assert_eq!(0, state.current_verifiers.len());
        assert_eq!(0, state.pending_verification.len());
        assert_eq!(0, state.finished_contributors.get(&current_round_height).unwrap().len());
        assert_eq!(0, state.finished_verifiers.get(&current_round_height).unwrap().len());
        assert_eq!(0, state.dropped.len());
        assert_eq!(0, state.banned.len());

        // Fetch the contributor from the queue.
        let participant = state.queue.get(&contributor);
        assert_eq!(Some(&(10, Some(6))), participant);

        // Fetch the verifier from the queue.
        let participant = state.queue.get(&verifier);
        assert_eq!(Some(&(10, Some(6))), participant);

        // Attempt to add the contributor and verifier again.
        for _ in 0..10 {
            let contributor_result = state.add_to_queue(contributor.clone(), 10);
            let verifier_result = state.add_to_queue(verifier.clone(), 10);
            assert!(contributor_result.is_err());
            assert!(verifier_result.is_err());
            assert_eq!(2, state.queue.len());
        }
    }

    #[test]
    fn test_update_queue_assignment() {
        let environment = TEST_ENVIRONMENT.clone();

        // Initialize a new coordinator state.
        let mut state = CoordinatorState::new(environment.clone());
        assert_eq!(0, state.queue.len());
        assert_eq!(None, state.current_round_height);

        // Set the current round height for coordinator state.
        let current_round_height = 5;
        state.initialize(current_round_height);
        assert_eq!(0, state.queue.len());
        assert_eq!(Some(current_round_height), state.current_round_height);

        // Add (2 * maximum_contributors_per_round) to the queue.
        let maximum_contributors_per_round = environment.maximum_contributors_per_round();
        let number_of_contributors_in_queue = 2 * maximum_contributors_per_round;
        for id in 1..=number_of_contributors_in_queue {
            trace!("Adding contributor with ID {}", id);

            // Add a unique contributor.
            let contributor = Participant::Contributor(id.to_string());
            let reliability = 10 - id as u8;
            state.add_to_queue(contributor.clone(), reliability).unwrap();
            assert_eq!(id, state.queue.len());
            assert_eq!(0, state.next.len());
            assert_eq!(Some(current_round_height), state.current_round_height);

            // Fetch the contributor from the queue.
            let participant = state.queue.get(&contributor);
            assert_eq!(Some(&(reliability, None)), participant);

            // Update the state of the queue.
            state.update_queue().unwrap();
            assert_eq!(id, state.queue.len());
            assert_eq!(0, state.next.len());
            assert_eq!(Some(current_round_height), state.current_round_height);

            // Fetch the contributor from the queue.
            let participant = state.queue.get(&contributor);
            match id <= maximum_contributors_per_round {
                true => assert_eq!(Some(&(reliability, Some(6))), participant),
                false => assert_eq!(Some(&(reliability, Some(7))), participant),
            }
        }

        // Update the state of the queue.
        state.update_queue().unwrap();
        assert_eq!(number_of_contributors_in_queue, state.queue.len());
        assert_eq!(0, state.next.len());
        assert_eq!(Some(current_round_height), state.current_round_height);

        // Add (2 * maximum_verifiers_per_round) to the queue.
        let maximum_verifiers_per_round = environment.maximum_verifiers_per_round();
        let number_of_verifiers_in_queue = 2 * maximum_verifiers_per_round;
        for id in 1..=number_of_verifiers_in_queue {
            trace!("Adding verifier with ID {}", id);

            // Add a unique verifier.
            let verifier = Participant::Verifier(id.to_string());
            let reliability = 10 - id as u8;
            state.add_to_queue(verifier.clone(), reliability).unwrap();
            assert_eq!(number_of_contributors_in_queue + id, state.queue.len());
            assert_eq!(0, state.next.len());
            assert_eq!(Some(current_round_height), state.current_round_height);

            // Fetch the verifier from the queue.
            let participant = state.queue.get(&verifier);
            assert_eq!(Some(&(reliability, None)), participant);

            // Update the state of the queue.
            state.update_queue().unwrap();
            assert_eq!(number_of_contributors_in_queue + id, state.queue.len());
            assert_eq!(0, state.next.len());
            assert_eq!(Some(current_round_height), state.current_round_height);

            // Fetch the verifier from the queue.
            let participant = state.queue.get(&verifier);
            match id <= maximum_verifiers_per_round {
                true => assert_eq!(Some(&(reliability, Some(6))), participant),
                false => assert_eq!(Some(&(reliability, Some(7))), participant),
            }
        }

        // Update the state of the queue.
        state.update_queue().unwrap();
        assert_eq!(
            number_of_contributors_in_queue + number_of_verifiers_in_queue,
            state.queue.len()
        );
        assert_eq!(0, state.next.len());
        assert_eq!(Some(current_round_height), state.current_round_height);
    }

    #[test]
    fn test_remove_from_queue_contributor() {
        let environment = TEST_ENVIRONMENT.clone();

        // Fetch the contributor of the coordinator.
        let contributor = test_coordinator_contributor(&environment).unwrap();

        // Initialize a new coordinator state.
        let mut state = CoordinatorState::new(environment.clone());
        assert_eq!(0, state.queue.len());

        // Add the contributor of the coordinator.
        state.add_to_queue(contributor.clone(), 10).unwrap();
        assert_eq!(1, state.queue.len());
        assert_eq!(0, state.next.len());
        assert_eq!(None, state.current_round_height);

        // Fetch the contributor from the queue.
        let participant = state.queue.get(&contributor);
        assert_eq!(Some(&(10, None)), participant);

        // Remove the contributor from the queue.
        state.remove_from_queue(&contributor).unwrap();
        assert_eq!(0, state.queue.len());
        assert_eq!(0, state.next.len());
        assert_eq!(None, state.current_round_height);

        // Attempt to remove the contributor again.
        for _ in 0..10 {
            let result = state.remove_from_queue(&contributor);
            assert!(result.is_err());
            assert_eq!(0, state.queue.len());
        }
    }

    #[test]
    fn test_remove_to_queue_verifier() {
        let environment = TEST_ENVIRONMENT.clone();

        // Fetch the verifier of the coordinator.
        let verifier = test_coordinator_verifier(&environment).unwrap();

        // Initialize a new coordinator state.
        let mut state = CoordinatorState::new(environment.clone());
        assert_eq!(0, state.queue.len());

        // Add the verifier of the coordinator.
        state.add_to_queue(verifier.clone(), 10).unwrap();
        assert_eq!(1, state.queue.len());
        assert_eq!(0, state.next.len());
        assert_eq!(None, state.current_round_height);

        // Fetch the verifier from the queue.
        let participant = state.queue.get(&verifier);
        assert_eq!(Some(&(10, None)), participant);

        // Remove the verifier from the queue.
        state.remove_from_queue(&verifier).unwrap();
        assert_eq!(0, state.queue.len());
        assert_eq!(0, state.next.len());
        assert_eq!(None, state.current_round_height);

        // Attempt to remove the verifier again.
        for _ in 0..10 {
            let result = state.remove_from_queue(&verifier);
            assert!(result.is_err());
            assert_eq!(0, state.queue.len());
        }
    }

    #[test]
    fn test_commit_next_round() {
        test_logger();
        let time = SystemTimeSource::new();
        let environment = TEST_ENVIRONMENT.clone();

        // Fetch the contributor and verifier of the coordinator.
        let contributor = test_coordinator_contributor(&environment).unwrap();
        let verifier = test_coordinator_verifier(&environment).unwrap();

        // Initialize a new coordinator state.
        let mut state = CoordinatorState::new(environment.clone());
        assert_eq!(0, state.queue.len());
        assert_eq!(None, state.current_round_height);

        // Set the current round height for coordinator state.
        let current_round_height = 5;
        state.initialize(current_round_height);
        assert_eq!(0, state.queue.len());
        assert_eq!(Some(current_round_height), state.current_round_height);

        // Add the contributor and verifier of the coordinator.
        state.add_to_queue(contributor.clone(), 10).unwrap();
        state.add_to_queue(verifier.clone(), 10).unwrap();
        assert_eq!(2, state.queue.len());

        // Update the state of the queue.
        state.update_queue().unwrap();
        assert_eq!(2, state.queue.len());
        assert_eq!(0, state.next.len());
        assert_eq!(Some(current_round_height), state.current_round_height);
        assert_eq!(Some(&(10, Some(6))), state.queue.get(&contributor));
        assert_eq!(Some(&(10, Some(6))), state.queue.get(&verifier));

        // TODO (howardwu): Add individual tests and assertions after each of these operations.
        {
            // Update the current round to aggregated.
            state.aggregating_current_round(&time).unwrap();
            state.aggregated_current_round(&time).unwrap();

            // Update the current round metrics.
            state.update_round_metrics();

            // Update the state of current round contributors.
            state.update_current_contributors(&time).unwrap();

            // Update the state of current round verifiers.
            state.update_current_verifiers(&time).unwrap();

            // Drop disconnected participants from the current round.
            state.update_dropped_participants(&time).unwrap();

            // Ban any participants who meet the coordinator criteria.
            state.update_banned_participants().unwrap();
        }

        // Determine if current round is finished and precommit to next round is ready.
        assert_eq!(2, state.queue.len());
        assert_eq!(0, state.next.len());
        assert_eq!(Some(current_round_height), state.current_round_height);
        assert!(state.is_current_round_finished());
        assert!(state.is_current_round_aggregated());
        assert!(state.is_precommit_next_round_ready(&time));

        // Attempt to advance the round.
        trace!("Running precommit for the next round");
        let next_round_height = current_round_height + 1;
        let _precommit = state.precommit_next_round(next_round_height, &time).unwrap();
        assert_eq!(0, state.queue.len());
        assert_eq!(2, state.next.len());
        assert_eq!(Some(current_round_height), state.current_round_height);
        assert!(state.is_current_round_finished());
        assert!(state.is_current_round_aggregated());
        assert!(!state.is_precommit_next_round_ready(&time));

        // Advance the coordinator to the next round.
        state.commit_next_round();
        assert_eq!(0, state.queue.len());
        assert_eq!(0, state.next.len());
        assert_eq!(Some(next_round_height), state.current_round_height);
        assert_eq!(1, state.current_contributors.len());
        assert_eq!(1, state.current_verifiers.len());
        assert_eq!(0, state.pending_verification.len());
        assert_eq!(0, state.finished_contributors.get(&next_round_height).unwrap().len());
        assert_eq!(0, state.finished_verifiers.get(&next_round_height).unwrap().len());
        assert_eq!(0, state.dropped.len());
        assert_eq!(0, state.banned.len());
        assert!(!state.is_current_round_finished());
        assert!(!state.is_current_round_aggregated());
        assert!(!state.is_precommit_next_round_ready(&time));
    }

    #[test]
    fn test_rollback_next_round() {
        test_logger();

        let time = SystemTimeSource::new();
        let environment = TEST_ENVIRONMENT.clone();

        // Fetch the contributor and verifier of the coordinator.
        let contributor = test_coordinator_contributor(&environment).unwrap();
        let verifier = test_coordinator_verifier(&environment).unwrap();

        // Initialize a new coordinator state.
        let mut state = CoordinatorState::new(environment.clone());
        assert_eq!(0, state.queue.len());
        assert_eq!(None, state.current_round_height);

        // Set the current round height for coordinator state.
        let current_round_height = 5;
        state.initialize(current_round_height);
        assert_eq!(0, state.queue.len());
        assert_eq!(Some(current_round_height), state.current_round_height);

        // Add the contributor and verifier of the coordinator.
        state.add_to_queue(contributor.clone(), 10).unwrap();
        state.add_to_queue(verifier.clone(), 10).unwrap();
        assert_eq!(2, state.queue.len());

        // Update the state of the queue.
        state.update_queue().unwrap();
        assert_eq!(2, state.queue.len());
        assert_eq!(0, state.next.len());
        assert_eq!(Some(current_round_height), state.current_round_height);
        assert_eq!(Some(&(10, Some(6))), state.queue.get(&contributor));
        assert_eq!(Some(&(10, Some(6))), state.queue.get(&verifier));

        // TODO (howardwu): Add individual tests and assertions after each of these operations.
        {
            // Update the current round to aggregated.
            state.aggregating_current_round(&time).unwrap();
            state.aggregated_current_round(&time).unwrap();

            // Update the current round metrics.
            state.update_round_metrics();

            // Update the state of current round contributors.
            state.update_current_contributors(&time).unwrap();

            // Update the state of current round verifiers.
            state.update_current_verifiers(&time).unwrap();

            // Drop disconnected participants from the current round.
            state.update_dropped_participants(&time).unwrap();

            // Ban any participants who meet the coordinator criteria.
            state.update_banned_participants().unwrap();
        }

        // Determine if current round is finished and precommit to next round is ready.
        assert_eq!(2, state.queue.len());
        assert_eq!(0, state.next.len());
        assert_eq!(Some(current_round_height), state.current_round_height);
        assert!(state.is_current_round_finished());
        assert!(state.is_current_round_aggregated());
        assert!(state.is_precommit_next_round_ready(&time));

        // Attempt to advance the round.
        trace!("Running precommit for the next round");
        let _precommit = state.precommit_next_round(current_round_height + 1, &time).unwrap();
        assert_eq!(0, state.queue.len());
        assert_eq!(2, state.next.len());
        assert_eq!(Some(current_round_height), state.current_round_height);
        assert!(state.is_current_round_finished());
        assert!(state.is_current_round_aggregated());
        assert!(!state.is_precommit_next_round_ready(&time));

        // Rollback the coordinator to the current round.
        state.rollback_next_round();
        assert_eq!(2, state.queue.len());
        assert_eq!(0, state.next.len());
        assert_eq!(Some(current_round_height), state.current_round_height);
        assert_eq!(0, state.current_contributors.len());
        assert_eq!(0, state.current_verifiers.len());
        assert_eq!(0, state.pending_verification.len());
        assert_eq!(0, state.finished_contributors.get(&current_round_height).unwrap().len());
        assert_eq!(0, state.finished_verifiers.get(&current_round_height).unwrap().len());
        assert_eq!(0, state.dropped.len());
        assert_eq!(0, state.banned.len());
        assert!(state.is_current_round_finished());
        assert!(state.is_current_round_aggregated());
        assert!(state.is_precommit_next_round_ready(&time));
    }

    #[test]
    fn test_pop_and_complete_tasks_contributor() {
        let time = SystemTimeSource::new();
        let environment = TEST_ENVIRONMENT.clone();

        // Fetch the contributor and verifier of the coordinator.
        let contributor = test_coordinator_contributor(&environment).unwrap();
        let verifier = test_coordinator_verifier(&environment).unwrap();

        // Initialize a new coordinator state.
        let current_round_height = 5;
        let mut state = CoordinatorState::new(environment.clone());
        state.initialize(current_round_height);
        state.add_to_queue(contributor.clone(), 10).unwrap();
        state.add_to_queue(verifier.clone(), 10).unwrap();
        state.update_queue().unwrap();
        state.aggregating_current_round(&time).unwrap();
        state.aggregated_current_round(&time).unwrap();
        assert!(state.is_current_round_finished());
        assert!(state.is_current_round_aggregated());
        assert!(state.is_precommit_next_round_ready(&time));

        // Advance the coordinator to the next round.
        let next_round_height = current_round_height + 1;
        state.precommit_next_round(next_round_height, &time).unwrap();
        state.commit_next_round();
        assert_eq!(0, state.queue.len());
        assert_eq!(0, state.next.len());
        assert_eq!(Some(next_round_height), state.current_round_height);
        assert_eq!(1, state.current_contributors.len());
        assert_eq!(1, state.current_verifiers.len());
        assert_eq!(0, state.pending_verification.len());
        assert_eq!(0, state.finished_contributors.get(&next_round_height).unwrap().len());
        assert_eq!(0, state.finished_verifiers.get(&next_round_height).unwrap().len());
        assert_eq!(0, state.dropped.len());
        assert_eq!(0, state.banned.len());

        // Fetch the maximum number of tasks permitted for a contributor.
        let contributor_lock_chunk_limit = environment.contributor_lock_chunk_limit();
        for chunk_id in 0..contributor_lock_chunk_limit {
            // Fetch a pending task for the contributor.
            let task = state.fetch_task(&contributor, &time).unwrap();
            assert_eq!((chunk_id as u64, 1), (task.chunk_id(), task.contribution_id()));

            state.acquired_lock(&contributor, task.chunk_id(), &time).unwrap();
            assert_eq!(0, state.pending_verification.len());
        }

        assert_eq!(Some(next_round_height), state.current_round_height);
        assert_eq!(1, state.current_contributors.len());
        assert_eq!(1, state.current_verifiers.len());
        assert_eq!(0, state.pending_verification.len());
        assert_eq!(0, state.finished_contributors.get(&next_round_height).unwrap().len());
        assert_eq!(0, state.finished_verifiers.get(&next_round_height).unwrap().len());

        // Attempt to fetch past the permitted lock chunk limit.
        for _ in 0..10 {
            let try_task = state.fetch_task(&contributor, &time);
            assert!(try_task.is_err());
        }
    }

    #[test]
    fn test_pop_and_complete_tasks_verifier() {
        let time = SystemTimeSource::new();
        let environment = TEST_ENVIRONMENT.clone();

        // Fetch the contributor and verifier of the coordinator.
        let contributor = test_coordinator_contributor(&environment).unwrap();
        let verifier = test_coordinator_verifier(&environment).unwrap();

        // Initialize a new coordinator state.
        let current_round_height = 5;
        let mut state = CoordinatorState::new(environment.clone());
        state.initialize(current_round_height);
        state.add_to_queue(contributor.clone(), 10).unwrap();
        state.add_to_queue(verifier.clone(), 10).unwrap();
        state.update_queue().unwrap();
        state.aggregating_current_round(&time).unwrap();
        state.aggregated_current_round(&time).unwrap();
        assert!(state.is_current_round_finished());
        assert!(state.is_current_round_aggregated());
        assert!(state.is_precommit_next_round_ready(&time));

        // Advance the coordinator to the next round.
        let next_round_height = current_round_height + 1;
        state.precommit_next_round(next_round_height, &time).unwrap();
        state.commit_next_round();
        assert_eq!(Some(next_round_height), state.current_round_height);
        assert_eq!(1, state.current_contributors.len());
        assert_eq!(1, state.current_verifiers.len());
        assert_eq!(0, state.pending_verification.len());
        assert_eq!(0, state.finished_contributors.get(&next_round_height).unwrap().len());
        assert_eq!(0, state.finished_verifiers.get(&next_round_height).unwrap().len());

        // Ensure that the verifier cannot pop a task prior to a contributor completing a task.
        let try_task = state.fetch_task(&verifier, &time);
        assert!(try_task.is_err());

        // Fetch the maximum number of tasks permitted for a contributor.
        let contributor_lock_chunk_limit = environment.contributor_lock_chunk_limit();
        for i in 0..contributor_lock_chunk_limit {
            // Fetch a pending task for the contributor.
            let task = state.fetch_task(&contributor, &time).unwrap();
            let chunk_id = i as u64;
            assert_eq!((chunk_id, 1), (task.chunk_id(), task.contribution_id()));

            state.acquired_lock(&contributor, chunk_id, &time).unwrap();
            state
                .completed_task(&contributor, chunk_id, task.contribution_id(), &time)
                .unwrap();
            assert_eq!(i + 1, state.pending_verification.len());
        }
        assert_eq!(Some(next_round_height), state.current_round_height);
        assert_eq!(1, state.current_contributors.len());
        assert_eq!(1, state.current_verifiers.len());
        assert_eq!(contributor_lock_chunk_limit, state.pending_verification.len());
        assert_eq!(0, state.finished_contributors.get(&next_round_height).unwrap().len());
        assert_eq!(0, state.finished_verifiers.get(&next_round_height).unwrap().len());

        // Fetch the maximum number of tasks permitted for a verifier.
        for i in 0..environment.verifier_lock_chunk_limit() {
            // Fetch a pending task for the verifier.
            let task = state.fetch_task(&verifier, &time).unwrap();
            assert_eq!((i as u64, 1), (task.chunk_id(), task.contribution_id()));

            state.acquired_lock(&verifier, task.chunk_id(), &time).unwrap();
            state
                .completed_task(&verifier, task.chunk_id(), task.contribution_id(), &time)
                .unwrap();
            assert_eq!(contributor_lock_chunk_limit - i - 1, state.pending_verification.len());
        }
        assert_eq!(Some(next_round_height), state.current_round_height);
        assert_eq!(1, state.current_contributors.len());
        assert_eq!(1, state.current_verifiers.len());
        assert_eq!(0, state.pending_verification.len());
        assert_eq!(0, state.finished_contributors.get(&next_round_height).unwrap().len());
        assert_eq!(0, state.finished_verifiers.get(&next_round_height).unwrap().len());

        // Attempt to fetch past the permitted lock chunk limit.
        for _ in 0..10 {
            let try_task = state.fetch_task(&verifier, &time);
            assert!(try_task.is_err());
        }
    }

    #[test]
    fn test_round_2x1() {
        test_logger();

        let time = SystemTimeSource::new();
        let environment = TEST_ENVIRONMENT.clone();

        // Fetch two contributors and two verifiers.
        let contributor_1 = TEST_CONTRIBUTOR_ID.clone();
        let contributor_2 = TEST_CONTRIBUTOR_ID_2.clone();
        let verifier = TEST_VERIFIER_ID.clone();

        // Initialize a new coordinator state.
        let current_round_height = 5;
        let mut state = CoordinatorState::new(environment.clone());
        state.initialize(current_round_height);
        state.add_to_queue(contributor_1.clone(), 10).unwrap();
        state.add_to_queue(contributor_2.clone(), 9).unwrap();
        state.add_to_queue(verifier.clone(), 10).unwrap();
        state.update_queue().unwrap();
        state.aggregating_current_round(&time).unwrap();
        state.aggregated_current_round(&time).unwrap();
        assert!(state.is_current_round_finished());
        assert!(state.is_current_round_aggregated());
        assert!(state.is_precommit_next_round_ready(&time));

        // Advance the coordinator to the next round.
        let next_round_height = current_round_height + 1;
        assert_eq!(3, state.queue.len());
        assert_eq!(0, state.next.len());
        state.precommit_next_round(next_round_height, &time).unwrap();
        assert_eq!(0, state.queue.len());
        assert_eq!(3, state.next.len());
        state.commit_next_round();
        assert_eq!(0, state.queue.len());
        assert_eq!(0, state.next.len());

        // Process every chunk in the round as contributor 1 and contributor 2.
        let number_of_chunks = environment.number_of_chunks();
        let tasks1 = initialize_tasks(0, number_of_chunks, 2).unwrap();
        let mut tasks1 = tasks1.iter();
        let tasks2 = initialize_tasks(1, number_of_chunks, 2).unwrap();
        let mut tasks2 = tasks2.iter();
        for _ in 0..number_of_chunks {
            assert_eq!(Some(next_round_height), state.current_round_height);
            assert_eq!(2, state.current_contributors.len());
            assert_eq!(1, state.current_verifiers.len());
            assert_eq!(0, state.pending_verification.len());
            assert_eq!(0, state.finished_contributors.get(&next_round_height).unwrap().len());
            assert_eq!(0, state.finished_verifiers.get(&next_round_height).unwrap().len());
            assert_eq!(0, state.dropped.len());
            assert_eq!(0, state.banned.len());

            // Fetch a pending task for contributor 1.
            let task = state.fetch_task(&contributor_1, &time).unwrap();
            let expected_task1 = tasks1.next();
            assert_eq!(expected_task1, Some(&task));

            state.acquired_lock(&contributor_1, task.chunk_id(), &time).unwrap();
            let assigned_verifier_1 = state
                .completed_task(&contributor_1, task.chunk_id(), task.contribution_id(), &time)
                .unwrap();
            assert_eq!(1, state.pending_verification.len());
            assert!(!state.is_current_round_finished());
            assert_eq!(verifier, assigned_verifier_1);

            // Fetch a pending task for contributor 2.
            let task = state.fetch_task(&contributor_2, &time).unwrap();
            let expected_task2 = tasks2.next();
            assert_eq!(expected_task2, Some(&task));

            state.acquired_lock(&contributor_2, task.chunk_id(), &time).unwrap();
            let assigned_verifier_2 = state
                .completed_task(&contributor_2, task.chunk_id(), task.contribution_id(), &time)
                .unwrap();
            assert_eq!(2, state.pending_verification.len());
            assert!(!state.is_current_round_finished());
            assert_eq!(assigned_verifier_1, assigned_verifier_2);

            // Fetch a pending task for the verifier.
            let task = state.fetch_task(&verifier, &time).unwrap();
            assert_eq!(expected_task1, Some(&task));

            state.acquired_lock(&verifier, task.chunk_id(), &time).unwrap();
            state
                .completed_task(&verifier, task.chunk_id(), task.contribution_id(), &time)
                .unwrap();
            assert_eq!(1, state.pending_verification.len());
            assert!(!state.is_current_round_finished());

            // Fetch a pending task for the verifier.
            let task = state.fetch_task(&verifier, &time).unwrap();
            assert_eq!(expected_task2, Some(&task));

            state.acquired_lock(&verifier, task.chunk_id(), &time).unwrap();
            state
                .completed_task(&verifier, task.chunk_id(), task.contribution_id(), &time)
                .unwrap();
            assert_eq!(0, state.pending_verification.len());
            assert!(!state.is_current_round_finished());

            {
                // Update the current round metrics.
                state.update_round_metrics();

                // Update the state of current round contributors.
                state.update_current_contributors(&time).unwrap();

                // Update the state of current round verifiers.
                state.update_current_verifiers(&time).unwrap();

                // Drop disconnected participants from the current round.
                state.update_dropped_participants(&time).unwrap();

                // Ban any participants who meet the coordinator criteria.
                state.update_banned_participants().unwrap();
            }
        }

        assert_eq!(Some(next_round_height), state.current_round_height);
        assert_eq!(0, state.current_contributors.len());
        assert_eq!(0, state.current_verifiers.len());
        assert_eq!(0, state.pending_verification.len());
        assert_eq!(2, state.finished_contributors.get(&next_round_height).unwrap().len());
        assert_eq!(1, state.finished_verifiers.get(&next_round_height).unwrap().len());
        assert_eq!(0, state.dropped.len());
        assert_eq!(0, state.banned.len());
    }

    #[test]
    fn test_round_2x2() {
        test_logger();

        let time = SystemTimeSource::new();
        let environment = TEST_ENVIRONMENT.clone();

        // Fetch two contributors and two verifiers.
        let contributor_1 = TEST_CONTRIBUTOR_ID.clone();
        let contributor_2 = TEST_CONTRIBUTOR_ID_2.clone();
        let verifier_1 = TEST_VERIFIER_ID.clone();
        let verifier_2 = TEST_VERIFIER_ID_2.clone();

        // Initialize a new coordinator state.
        let current_round_height = 5;
        let mut state = CoordinatorState::new(environment.clone());
        state.initialize(current_round_height);
        state.add_to_queue(contributor_1.clone(), 10).unwrap();
        state.add_to_queue(contributor_2.clone(), 9).unwrap();
        state.add_to_queue(verifier_1.clone(), 10).unwrap();
        state.add_to_queue(verifier_2.clone(), 9).unwrap();
        state.update_queue().unwrap();
        state.aggregating_current_round(&time).unwrap();
        state.aggregated_current_round(&time).unwrap();
        assert!(state.is_current_round_finished());
        assert!(state.is_current_round_aggregated());
        assert!(state.is_precommit_next_round_ready(&time));

        // Advance the coordinator to the next round.
        let next_round_height = current_round_height + 1;
        assert_eq!(4, state.queue.len());
        assert_eq!(0, state.next.len());
        state.precommit_next_round(next_round_height, &time).unwrap();
        assert_eq!(0, state.queue.len());
        assert_eq!(4, state.next.len());
        state.commit_next_round();
        assert_eq!(0, state.queue.len());
        assert_eq!(0, state.next.len());

        // Process every chunk in the round as contributor 1.
        let number_of_chunks = environment.number_of_chunks();
        let tasks1 = initialize_tasks(0, number_of_chunks, 2).unwrap();
        let mut tasks1 = tasks1.iter();
        for _ in 0..number_of_chunks {
            assert_eq!(Some(next_round_height), state.current_round_height);
            assert_eq!(2, state.current_contributors.len());
            assert_eq!(2, state.current_verifiers.len());
            assert_eq!(0, state.pending_verification.len());
            assert_eq!(0, state.finished_contributors.get(&next_round_height).unwrap().len());
            assert_eq!(0, state.finished_verifiers.get(&next_round_height).unwrap().len());
            assert_eq!(0, state.dropped.len());
            assert_eq!(0, state.banned.len());

            // Fetch a pending task for the contributor.
            let task = state.fetch_task(&contributor_1, &time).unwrap();
            let expected_task1 = tasks1.next();
            assert_eq!(expected_task1, Some(&task));

            state.acquired_lock(&contributor_1, task.chunk_id(), &time).unwrap();
            let assigned_verifier = state
                .completed_task(&contributor_1, task.chunk_id(), task.contribution_id(), &time)
                .unwrap();
            assert_eq!(1, state.pending_verification.len());
            assert!(!state.is_current_round_finished());

            // Fetch a pending task for the verifier.
            let task = state.fetch_task(&assigned_verifier, &time).unwrap();
            assert_eq!(expected_task1, Some(&task));

            state.acquired_lock(&assigned_verifier, task.chunk_id(), &time).unwrap();
            state
                .completed_task(&assigned_verifier, task.chunk_id(), task.contribution_id(), &time)
                .unwrap();
            assert_eq!(0, state.pending_verification.len());
            assert!(!state.is_current_round_finished());

            {
                // Update the current round metrics.
                state.update_round_metrics();

                // Update the state of current round contributors.
                state.update_current_contributors(&time).unwrap();

                // Update the state of current round verifiers.
                state.update_current_verifiers(&time).unwrap();

                // Drop disconnected participants from the current round.
                state.update_dropped_participants(&time).unwrap();

                // Ban any participants who meet the coordinator criteria.
                state.update_banned_participants().unwrap();
            }
        }

        // Process every chunk in the round as contributor 2.
        let tasks2 = initialize_tasks(1, number_of_chunks, 2).unwrap();
        let mut tasks2 = tasks2.iter();
        for _ in 0..number_of_chunks {
            assert_eq!(Some(next_round_height), state.current_round_height);
            assert_eq!(1, state.current_contributors.len());
            assert_eq!(2, state.current_verifiers.len());
            assert_eq!(0, state.pending_verification.len());
            assert_eq!(1, state.finished_contributors.get(&next_round_height).unwrap().len());
            assert_eq!(0, state.finished_verifiers.get(&next_round_height).unwrap().len());
            assert_eq!(0, state.dropped.len());
            assert_eq!(0, state.banned.len());

            // Fetch a pending task for the contributor.
            let task = state.fetch_task(&contributor_2, &time).unwrap();
            let expected_task2 = tasks2.next();
            assert_eq!(expected_task2, Some(&task));

            state.acquired_lock(&contributor_2, task.chunk_id(), &time).unwrap();
            let assigned_verifier = state
                .completed_task(&contributor_2, task.chunk_id(), task.contribution_id(), &time)
                .unwrap();
            assert_eq!(1, state.pending_verification.len());
            assert!(!state.is_current_round_finished());

            // Fetch a pending task for the verifier.
            let task = state.fetch_task(&assigned_verifier, &time).unwrap();
            assert_eq!(expected_task2, Some(&task));

            state.acquired_lock(&assigned_verifier, task.chunk_id(), &time).unwrap();
            state
                .completed_task(&assigned_verifier, task.chunk_id(), task.contribution_id(), &time)
                .unwrap();
            assert_eq!(0, state.pending_verification.len());
            assert!(!state.is_current_round_finished());

            {
                // Update the current round metrics.
                state.update_round_metrics();

                // Update the state of current round contributors.
                state.update_current_contributors(&time).unwrap();

                // Update the state of current round verifiers.
                state.update_current_verifiers(&time).unwrap();

                // Drop disconnected participants from the current round.
                state.update_dropped_participants(&time).unwrap();

                // Ban any participants who meet the coordinator criteria.
                state.update_banned_participants().unwrap();
            }
        }

        assert_eq!(Some(next_round_height), state.current_round_height);
        assert_eq!(0, state.current_contributors.len());
        assert_eq!(0, state.current_verifiers.len());
        assert_eq!(0, state.pending_verification.len());
        assert_eq!(2, state.finished_contributors.get(&next_round_height).unwrap().len());
        assert_eq!(2, state.finished_verifiers.get(&next_round_height).unwrap().len());
        assert_eq!(0, state.dropped.len());
        assert_eq!(0, state.banned.len());
    }
}<|MERGE_RESOLUTION|>--- conflicted
+++ resolved
@@ -3106,31 +3106,11 @@
             return Ok(());
         }
 
-<<<<<<< HEAD
-        // Compute the contribution ID.
-        let steps = (initial_steps + final_steps) % number_of_contributors;
-        let contribution_id = steps + 1;
-
-        tasks.push_back(Task::new(chunk_id, contribution_id as u64));
-    }
-
-    tasks
-}
-
-#[derive(Debug)]
-pub(crate) enum Justification {
-    // last field is a replacement participant
-    BanCurrent(Participant, u64, Vec<u64>, Vec<Task>, Option<Participant>),
-    DropCurrent(Participant, u64, Vec<u64>, Vec<Task>, Option<Participant>),
-    Inactive,
-}
-=======
         let info = self
             .current_contributors
             .iter_mut()
             .find(|(p, _info)| *p == participant)
             .map(|(_p, info)| info);
->>>>>>> e3650289
 
         let info = match info {
             Some(info) => Some(info),
